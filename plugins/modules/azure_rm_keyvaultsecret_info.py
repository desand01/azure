--- conflicted
+++ resolved
@@ -334,13 +334,8 @@
                 self.log("Response : {0}".format(response))
                 results.append(secretbundle_to_dict(response))
 
-<<<<<<< HEAD
-        except KeyVaultErrorException as e:
-            self.fail("Did not find the key vault secret {0}: {1}".format(
-=======
         except Exception as e:
             self.log("Did not find the key vault secret {0}: {1}".format(
->>>>>>> fdae081a
                 self.name, str(e)))
         return results
 
