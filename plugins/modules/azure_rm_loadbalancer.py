#!/usr/bin/python
# -*- coding: utf-8 -*-

# Copyright: (c) 2016, Thomas Stringer <tomstr@microsoft.com>
# GNU General Public License v3.0+ (see COPYING or https://www.gnu.org/licenses/gpl-3.0.txt)

from __future__ import absolute_import, division, print_function
__metaclass__ = type


DOCUMENTATION = '''
---
module: azure_rm_loadbalancer

version_added: "0.1.2"

short_description: Manage Azure load balancers

description:
    - Create, update and delete Azure load balancers.

options:
    resource_group:
        description:
            - Name of a resource group where the load balancer exists or will be created.
        required: true
    name:
        description:
            - Name of the load balancer.
        required: true
    state:
        description:
            - Assert the state of the load balancer. Use C(present) to create/update a load balancer, or C(absent) to delete one.
        default: present
        choices:
            - absent
            - present
    location:
        description:
            - Valid Azure location. Defaults to location of the resource group.
    sku:
        description:
            - The load balancer SKU.
        choices:
            - Basic
            - Standard
    frontend_ip_configurations:
        description:
            - List of frontend IPs to be used.
        suboptions:
            name:
                description:
                    - Name of the frontend ip configuration.
                required: True
            public_ip_address:
                description:
                    - Name of an existing public IP address object in the current resource group to associate with the security group.
            private_ip_address:
                description:
                    - The reference of the Public IP resource.
            private_ip_allocation_method:
                description:
                    - The Private IP allocation method.
                choices:
                    - Static
                    - Dynamic
            subnet:
                description:
                    - The reference of the subnet resource.
                    - Should be an existing subnet's resource id.
            zones:
                description:
                    - list of availability zones denoting the IP allocated for the resource needs to come from.
                    - This must be specified I(sku=Standard) and I(subnet) when setting zones.
                type: list
                elements: str
    backend_address_pools:
        description:
            - List of backend address pools.
        suboptions:
            name:
                description:
                    - Name of the backend address pool.
                required: True
    probes:
        description:
            - List of probe definitions used to check endpoint health.
        suboptions:
            name:
                description:
                    - Name of the probe.
                required: True
            port:
                description:
                    - Probe port for communicating the probe. Possible values range from 1 to 65535, inclusive.
                required: True
            protocol:
                description:
                    - The protocol of the end point to be probed.
                    - If C(Tcp) is specified, a received ACK is required for the probe to be successful.
                    - If C(Http) or C(Https) is specified, a 200 OK response from the specified URL is required for the probe to be successful.
                choices:
                    - Tcp
                    - Http
                    - Https
            interval:
                description:
                    - The interval, in seconds, for how frequently to probe the endpoint for health status.
                    - Slightly less than half the allocated timeout period, which allows two full probes before taking the instance out of rotation.
                    - The default value is C(15), the minimum value is C(5).
                default: 15
            fail_count:
                description:
                    - The number of probes where if no response, will result in stopping further traffic from being delivered to the endpoint.
                    - This values allows endpoints to be taken out of rotation faster or slower than the typical times used in Azure.
                default: 3
                aliases:
                    - number_of_probes
            request_path:
                description:
                    - The URI used for requesting health status from the VM.
                    - Path is required if I(protocol=Http) or I(protocol=Https). Otherwise, it is not allowed.
    inbound_nat_pools:
        description:
            - Defines an external port range for inbound NAT to a single backend port on NICs associated with a load balancer.
            - Inbound NAT rules are created automatically for each NIC associated with the Load Balancer using an external port from this range.
            - Defining an Inbound NAT pool on your Load Balancer is mutually exclusive with defining inbound Nat rules.
            - Inbound NAT pools are referenced from virtual machine scale sets.
            - NICs that are associated with individual virtual machines cannot reference an inbound NAT pool.
            - They have to reference individual inbound NAT rules.
        suboptions:
            name:
                description:
                    - Name of the inbound NAT pool.
                required: True
            frontend_ip_configuration_name:
                description:
                    - A reference to frontend IP addresses.
                required: True
            protocol:
                description:
                    - IP protocol for the NAT pool.
                choices:
                    - Tcp
                    - Udp
                    - All
            frontend_port_range_start:
                description:
                    - The first port in the range of external ports that will be used to provide inbound NAT to NICs associated with the load balancer.
                    - Acceptable values range between 1 and 65534.
                required: True
            frontend_port_range_end:
                description:
                    - The last port in the range of external ports that will be used to provide inbound NAT to NICs associated with the load balancer.
                    - Acceptable values range between 1 and 65535.
                required: True
            backend_port:
                description:
                    - The port used for internal connections on the endpoint.
                    - Acceptable values are between 1 and 65535.
    load_balancing_rules:
        description:
            - Object collection representing the load balancing rules Gets the provisioning.
        suboptions:
            name:
                description:
                    - Name of the load balancing rule.
                required: True
            frontend_ip_configuration:
                description:
                    - A reference to frontend IP addresses.
                required: True
            backend_address_pool:
                description:
                    - A reference to a pool of DIPs. Inbound traffic is randomly load balanced across IPs in the backend IPs.
                required: True
            probe:
                description:
                    - The name of the load balancer probe this rule should use for health checks.
                required: True
            protocol:
                description:
                    - IP protocol for the load balancing rule.
                choices:
                    - Tcp
                    - Udp
                    - All
            load_distribution:
                description:
                    - The session persistence policy for this rule; C(Default) is no persistence.
                choices:
                    - Default
                    - SourceIP
                    - SourceIPProtocol
                default: Default
            frontend_port:
                description:
                    - The port for the external endpoint.
                    - Frontend port numbers must be unique across all rules within the load balancer.
                    - Acceptable values are between 0 and 65534.
                    - Note that value 0 enables "Any Port".
            backend_port:
                description:
                    - The port used for internal connections on the endpoint.
                    - Acceptable values are between 0 and 65535.
                    - Note that value 0 enables "Any Port".
            idle_timeout:
                description:
                    - The timeout for the TCP idle connection.
                    - The value can be set between 4 and 30 minutes.
                    - The default value is C(4) minutes.
                    - This element is only used when the protocol is set to TCP.
            enable_floating_ip:
                description:
                    - Configures a virtual machine's endpoint for the floating IP capability required to configure a SQL AlwaysOn Availability Group.
            disable_outbound_snat:
                description:
                    - Configure outbound source network address translation (SNAT).
                    - The default behavior when omitted is equivalent to I(disable_outbound_snat=True).
                    - True is equivalent to "(Recommended) Use outbound rules to provide backend pool members access to the internet" in portal.
                    - False is equivalent to "Use default outbound access" in portal.
    inbound_nat_rules:
        description:
            - Collection of inbound NAT Rules used by a load balancer.
            - Defining inbound NAT rules on your load balancer is mutually exclusive with defining an inbound NAT pool.
            - Inbound NAT pools are referenced from virtual machine scale sets.
            - NICs that are associated with individual virtual machines cannot reference an Inbound NAT pool.
            - They have to reference individual inbound NAT rules.
        suboptions:
            name:
                description:
                    - name of the inbound nat rule.
                required: True
            frontend_ip_configuration:
                description:
                    - A reference to frontend IP addresses.
                required: True
            protocol:
                description:
                    - IP protocol for the inbound nat rule.
                choices:
                    - Tcp
                    - Udp
                    - All
            frontend_port:
                description:
                    - The port for the external endpoint.
                    - Frontend port numbers must be unique across all rules within the load balancer.
                    - Acceptable values are between 0 and 65534.
                    - Note that value 0 enables "Any Port".
            backend_port:
                description:
                    - The port used for internal connections on the endpoint.
                    - Acceptable values are between 0 and 65535.
                    - Note that value 0 enables "Any Port".
            idle_timeout:
                description:
                    - The timeout for the TCP idle connection.
                    - The value can be set between 4 and 30 minutes.
                    - The default value is C(4) minutes.
                    - This element is only used when I(protocol=Tcp).
            enable_floating_ip:
                description:
                    - Configures a virtual machine's endpoint for the floating IP capability required to configure a SQL AlwaysOn Availability Group.
                    - This setting is required when using the SQL AlwaysOn Availability Groups in SQL server.
                    - This setting can't be changed after you create the endpoint.
            enable_tcp_reset:
                description:
                    - Receive bidirectional TCP Reset on TCP flow idle timeout or unexpected connection termination.
                    - This element is only used when I(protocol=Tcp).
    public_ip_address_name:
        description:
            - (deprecated) Name of an existing public IP address object to associate with the security group.
            - This option has been deprecated, and will be removed in 2.9. Use I(frontend_ip_configurations) instead.
        aliases:
            - public_ip_address
            - public_ip_name
            - public_ip
    probe_port:
        description:
            - (deprecated) The port that the health probe will use.
            - This option has been deprecated, and will be removed in 2.9. Use I(probes) instead.
    probe_protocol:
        description:
            - (deprecated) The protocol to use for the health probe.
            - This option has been deprecated, and will be removed in 2.9. Use I(probes) instead.
        choices:
            - Tcp
            - Http
            - Https
    probe_interval:
        description:
            - (deprecated) Time (in seconds) between endpoint health probes.
            - This option has been deprecated, and will be removed in 2.9. Use I(probes) instead.
        default: 15
    probe_fail_count:
        description:
            - (deprecated) The amount of probe failures for the load balancer to make a health determination.
            - This option has been deprecated, and will be removed in 2.9. Use I(probes) instead.
        default: 3
    probe_request_path:
        description:
            - (deprecated) The URL that an HTTP probe or HTTPS probe will use (only relevant if I(probe_protocol=Http) or I(probe_protocol=Https)).
            - This option has been deprecated, and will be removed in 2.9. Use I(probes) instead.
    protocol:
        description:
            - (deprecated) The protocol (TCP or UDP) that the load balancer will use.
            - This option has been deprecated, and will be removed in 2.9. Use I(load_balancing_rules) instead.
        choices:
            - Tcp
            - Udp
    load_distribution:
        description:
            - (deprecated) The type of load distribution that the load balancer will employ.
            - This option has been deprecated, and will be removed in 2.9. Use I(load_balancing_rules) instead.
        choices:
            - Default
            - SourceIP
            - SourceIPProtocol
    frontend_port:
        description:
            - (deprecated) Frontend port that will be exposed for the load balancer.
            - This option has been deprecated, and will be removed in 2.9. Use I(load_balancing_rules) instead.
    backend_port:
        description:
            - (deprecated) Backend port that will be exposed for the load balancer.
            - This option has been deprecated, and will be removed in 2.9. Use I(load_balancing_rules) instead.
    idle_timeout:
        description:
            - (deprecated) Timeout for TCP idle connection in minutes.
            - This option has been deprecated, and will be removed in 2.9. Use I(load_balancing_rules) instead.
        default: 4
    natpool_frontend_port_start:
        description:
            - (deprecated) Start of the port range for a NAT pool.
            - This option has been deprecated, and will be removed in 2.9. Use I(inbound_nat_pools) instead.
    natpool_frontend_port_end:
        description:
            - (deprecated) End of the port range for a NAT pool.
            - This option has been deprecated, and will be removed in 2.9. Use I(inbound_nat_pools) instead.
    natpool_backend_port:
        description:
            - (deprecated) Backend port used by the NAT pool.
            - This option has been deprecated, and will be removed in 2.9. Use I(inbound_nat_pools) instead.
    natpool_protocol:
        description:
            - (deprecated) The protocol for the NAT pool.
            - This option has been deprecated, and will be removed in 2.9. Use I(inbound_nat_pools) instead.
extends_documentation_fragment:
    - azure.azcollection.azure
    - azure.azcollection.azure_tags

author:
    - Thomas Stringer (@trstringer)
    - Yuwei Zhou (@yuwzho)
'''

EXAMPLES = '''
- name: create load balancer
  azure_rm_loadbalancer:
    resource_group: myResourceGroup
    name: testloadbalancer1
    frontend_ip_configurations:
      - name: frontendipconf0
        public_ip_address: testpip
    backend_address_pools:
      - name: backendaddrpool0
    probes:
      - name: prob0
        port: 80
    inbound_nat_pools:
      - name: inboundnatpool0
        frontend_ip_configuration_name: frontendipconf0
        protocol: Tcp
        frontend_port_range_start: 80
        frontend_port_range_end: 81
        backend_port: 8080
    load_balancing_rules:
      - name: lbrbalancingrule0
        frontend_ip_configuration: frontendipconf0
        backend_address_pool: backendaddrpool0
        frontend_port: 80
        backend_port: 80
        probe: prob0
    inbound_nat_rules:
      - name: inboundnatrule0
        backend_port: 8080
        protocol: Tcp
        frontend_port: 8080
        frontend_ip_configuration: frontendipconf0
'''

RETURN = '''
state:
    description:
        - Current state of the load balancer.
    returned: always
    type: dict
changed:
    description:
        - Whether or not the resource has changed.
    returned: always
    type: bool
'''

import random
from ansible_collections.azure.azcollection.plugins.module_utils.azure_rm_common import AzureRMModuleBase, format_resource_id
from ansible.module_utils._text import to_native
try:
    from msrestazure.tools import parse_resource_id
    from msrestazure.azure_exceptions import CloudError
    from azure.core.exceptions import ResourceNotFoundError
except ImportError:
    # This is handled in azure_rm_common
    pass


frontend_ip_configuration_spec = dict(
    name=dict(
        type='str',
        required=True
    ),
    public_ip_address=dict(
        type='str'
    ),
    private_ip_address=dict(
        type='str'
    ),
    private_ip_allocation_method=dict(
        type='str'
    ),
    subnet=dict(
        type='str'
    ),
    zones=dict(
        type='list',
        elements='str'
    )
)

backend_addresses_spec = dict(
    name=dict(
        type='str',
        required=True
    ),
    ip_address=dict(
        type='str',
        required=True
    )
)

backend_address_pool_spec = dict(
    name=dict(
        type='str',
        required=True
    ),
    backend_addresses=dict (
        type='list',
        elements='dict',
        options=backend_addresses_spec
    )
)


probes_spec = dict(
    name=dict(
        type='str',
        required=True
    ),
    port=dict(
        type='int',
        required=True
    ),
    protocol=dict(
        type='str',
        choices=['Tcp', 'Http', 'Https']
    ),
    interval=dict(
        type='int',
        default=15
    ),
    fail_count=dict(
        type='int',
        default=3,
        aliases=['number_of_probes']
    ),
    request_path=dict(
        type='str'
    )
)


inbound_nat_pool_spec = dict(
    name=dict(
        type='str',
        required=True
    ),
    frontend_ip_configuration_name=dict(
        type='str',
        required=True
    ),
    protocol=dict(
        type='str',
        choices=['Tcp', 'Udp', 'All']
    ),
    frontend_port_range_start=dict(
        type='int',
        required=True
    ),
    frontend_port_range_end=dict(
        type='int',
        required=True
    ),
    backend_port=dict(
        type='int',
        required=True
    )
)


inbound_nat_rule_spec = dict(
    name=dict(
        type='str',
        required=True
    ),
    frontend_ip_configuration=dict(
        type='str',
        required=True
    ),
    protocol=dict(
        type='str',
        choices=['Tcp', 'Udp', 'All']
    ),
    frontend_port=dict(
        type='int',
        required=True
    ),
    idle_timeout=dict(
        type='int'
    ),
    backend_port=dict(
        type='int',
        required=True
    ),
    enable_floating_ip=dict(
        type='bool'
    ),
    enable_tcp_reset=dict(
        type='bool'
    )
)


load_balancing_rule_spec = dict(
    name=dict(
        type='str',
        required=True
    ),
    frontend_ip_configuration=dict(
        type='str',
        required=True
    ),
    backend_address_pool=dict(
        type='str',
        required=True
    ),
    probe=dict(
        type='str',
        required=True
    ),
    protocol=dict(
        type='str',
        choices=['Tcp', 'Udp', 'All']
    ),
    load_distribution=dict(
        type='str',
        choices=['Default', 'SourceIP', 'SourceIPProtocol'],
        default='Default'
    ),
    frontend_port=dict(
        type='int',
        required=True
    ),
    backend_port=dict(
        type='int'
    ),
    idle_timeout=dict(
        type='int',
        default=4
    ),
    enable_floating_ip=dict(
        type='bool'
    ),
<<<<<<< HEAD
    enable_tcp_reset=dict(
        type='bool'
    ),
    disable_outbound_snat=dict(
        type='bool'
=======
    disable_outbound_snat=dict(
        type='bool',
        default=None
>>>>>>> fdae081a
    ),
)


class AzureRMLoadBalancer(AzureRMModuleBase):
    """Configuration class for an Azure RM load balancer resource"""

    def __init__(self):
        self.module_args = dict(
            resource_group=dict(
                type='str',
                required=True
            ),
            name=dict(
                type='str',
                required=True
            ),
            state=dict(
                type='str',
                default='present',
                choices=['present', 'absent']
            ),
            location=dict(
                type='str'
            ),
            sku=dict(
                type='str',
                choices=['Basic', 'Standard']
            ),
            frontend_ip_configurations=dict(
                type='list',
                elements='dict',
                options=frontend_ip_configuration_spec
            ),
            backend_address_pools=dict(
                type='list',
                elements='dict',
                options=backend_address_pool_spec
            ),
            probes=dict(
                type='list',
                elements='dict',
                options=probes_spec
            ),
            inbound_nat_rules=dict(
                type='list',
                elements='dict',
                options=inbound_nat_rule_spec
            ),
            inbound_nat_pools=dict(
                type='list',
                elements='dict',
                options=inbound_nat_pool_spec
            ),
            load_balancing_rules=dict(
                type='list',
                elements='dict',
                options=load_balancing_rule_spec
            ),
            public_ip_address_name=dict(
                type='str',
                aliases=['public_ip_address', 'public_ip_name', 'public_ip']
            ),
            probe_port=dict(
                type='int'
            ),
            probe_protocol=dict(
                type='str',
                choices=['Tcp', 'Http', 'Https']
            ),
            probe_interval=dict(
                type='int',
                default=15
            ),
            probe_fail_count=dict(
                type='int',
                default=3
            ),
            probe_request_path=dict(
                type='str'
            ),
            protocol=dict(
                type='str',
                choices=['Tcp', 'Udp']
            ),
            load_distribution=dict(
                type='str',
                choices=['Default', 'SourceIP', 'SourceIPProtocol']
            ),
            frontend_port=dict(
                type='int'
            ),
            backend_port=dict(
                type='int'
            ),
            idle_timeout=dict(
                type='int',
                default=4
            ),
            natpool_frontend_port_start=dict(
                type='int'
            ),
            natpool_frontend_port_end=dict(
                type='int'
            ),
            natpool_backend_port=dict(
                type='int'
            ),
            natpool_protocol=dict(
                type='str'
            ),
            virtual_network=dict(
                type='str',
                required=True
            )
        )

        self.resource_group = None
        self.virtual_network = None
        self.name = None
        self.location = None
        self.sku = None
        self.frontend_ip_configurations = None
        self.backend_address_pools = None
        self.probes = None
        self.inbound_nat_rules = None
        self.inbound_nat_pools = None
        self.load_balancing_rules = None
        self.public_ip_address_name = None
        self.state = None
        self.probe_port = None
        self.probe_protocol = None
        self.probe_interval = None
        self.probe_fail_count = None
        self.probe_request_path = None
        self.protocol = None
        self.load_distribution = None
        self.frontend_port = None
        self.backend_port = None
        self.idle_timeout = None
        self.natpool_frontend_port_start = None
        self.natpool_frontend_port_end = None
        self.natpool_backend_port = None
        self.natpool_protocol = None
        self.tags = None

        self.results = dict(changed=False, state=dict())

        super(AzureRMLoadBalancer, self).__init__(
            derived_arg_spec=self.module_args,
            supports_check_mode=True
        )

    def exec_module(self, **kwargs):
        """Main module execution method"""
        for key in list(self.module_args.keys()) + ['tags']:
            setattr(self, key, kwargs[key])

        changed = False

        resource_group = self.get_resource_group(self.resource_group)
        if not self.location:
            self.location = resource_group.location

        for pool in self.backend_address_pools:
            if pool['backend_addresses']:
                if self.sku == 'Basic':
                    self.fail('Backend address pool not supported with Basic sku load balancer, use Standard sku')
                break

        load_balancer = self.get_load_balancer()

        if self.state == 'present':
            # compatible parameters
            is_compatible_param = not self.frontend_ip_configurations and not self.backend_address_pools and not self.probes and not self.inbound_nat_pools
            is_compatible_param = is_compatible_param and not load_balancer  # the instance should not be exist
            is_compatible_param = is_compatible_param or self.public_ip_address_name or self.probe_protocol or self.natpool_protocol or self.protocol
            if is_compatible_param:
                self.deprecate('Discrete load balancer config settings are deprecated and will be removed.'
                               ' Use frontend_ip_configurations, backend_address_pools, probes, inbound_nat_pools lists instead.', version=(2, 9))
                frontend_ip_name = 'frontendip0'
                backend_address_pool_name = 'backendaddrp0'
                prob_name = 'prob0'
                inbound_nat_pool_name = 'inboundnatp0'
                lb_rule_name = 'lbr'
                self.frontend_ip_configurations = [dict(
                    name=frontend_ip_name,
                    public_ip_address=self.public_ip_address_name
                )]
                self.backend_address_pools = [dict(
                    name=backend_address_pool_name
                )]
                self.probes = [dict(
                    name=prob_name,
                    port=self.probe_port,
                    protocol=self.probe_protocol,
                    interval=self.probe_interval,
                    fail_count=self.probe_fail_count,
                    request_path=self.probe_request_path
                )] if self.probe_protocol else None
                self.inbound_nat_pools = [dict(
                    name=inbound_nat_pool_name,
                    frontend_ip_configuration_name=frontend_ip_name,
                    protocol=self.natpool_protocol,
                    frontend_port_range_start=self.natpool_frontend_port_start,
                    frontend_port_range_end=self.natpool_frontend_port_end,
                    backend_port=self.natpool_backend_port
                )] if self.natpool_protocol else None
                self.load_balancing_rules = [dict(
                    name=lb_rule_name,
                    frontend_ip_configuration=frontend_ip_name,
                    backend_address_pool=backend_address_pool_name,
                    probe=prob_name,
                    protocol=self.protocol,
                    load_distribution=self.load_distribution,
                    frontend_port=self.frontend_port,
                    backend_port=self.backend_port,
                    idle_timeout=self.idle_timeout,
                    enable_floating_ip=False,
                )] if self.protocol else None
            
            # create new load balancer structure early, so it can be easily compared
<<<<<<< HEAD
            frontend_ip_configurations_param = [self.network_models.FrontendIPConfiguration(
                name=item.get('name'),
                public_ip_address=self.get_public_ip_address_instance(item.get('public_ip_address')) if item.get('public_ip_address') else None,
                private_ip_address=item.get('private_ip_address'),
                private_ip_allocation_method=item.get('private_ip_allocation_method'),
                subnet=self.network_models.Subnet(id=subnet_id(
                    self.subscription_id,
                    self.resource_group,
                    self.virtual_network ,
                    item.get('subnet'))
                ) if item.get('subnet') else None
            ) for item in self.frontend_ip_configurations] if self.frontend_ip_configurations else None
=======
            if not load_balancer:
                frontend_ip_configurations_param = [self.network_models.FrontendIPConfiguration(
                    name=item.get('name'),
                    public_ip_address=self.get_public_ip_address_instance(item.get('public_ip_address')) if item.get('public_ip_address') else None,
                    private_ip_address=item.get('private_ip_address'),
                    private_ip_allocation_method=item.get('private_ip_allocation_method'),
                    zones=item.get('zones'),
                    subnet=self.network_models.Subnet(
                        id=item.get('subnet'),
                        private_endpoint_network_policies=None,
                        private_link_service_network_policies=None
                    ) if item.get('subnet') else None
                ) for item in self.frontend_ip_configurations] if self.frontend_ip_configurations else None
            else:
                old_front = load_balancer.frontend_ip_configurations
                new_front = self.frontend_ip_configurations
                frontend_ip_configurations_param = [self.network_models.FrontendIPConfiguration(
                    name=new_front[index].get('name'),
                    public_ip_address=self.get_public_ip_address_instance(
                        new_front[index].get('public_ip_address')
                    ) if new_front[index].get('public_ip_address') else None,
                    private_ip_address=new_front[index].get('private_ip_address'),
                    private_ip_allocation_method=new_front[index].get('private_ip_allocation_method'),
                    zones=new_front[index].get('zones') if new_front[index].get('zones') else old_front[index].zones,
                    subnet=self.network_models.Subnet(
                        id=new_front[index].get('subnet'),
                        private_endpoint_network_policies=None,
                        private_link_service_network_policies=None
                    ) if new_front[index].get('subnet') else None
                ) for index in range(len(new_front))] if new_front else None
>>>>>>> fdae081a

            backend_address_pools_param = [self.network_models.BackendAddressPool(
                name=item.get('name')
            ) for item in self.backend_address_pools] if self.backend_address_pools else None

            probes_param = [self.network_models.Probe(
                name=item.get('name'),
                port=item.get('port'),
                protocol=item.get('protocol'),
                interval_in_seconds=item.get('interval'),
                request_path=item.get('request_path'),
                number_of_probes=item.get('fail_count')
            ) for item in self.probes] if self.probes else None

            inbound_nat_pools_param = [self.network_models.InboundNatPool(
                name=item.get('name'),
                frontend_ip_configuration=self.network_models.SubResource(
                    id=frontend_ip_configuration_id(
                        self.subscription_id,
                        self.resource_group,
                        self.name,
                        item.get('frontend_ip_configuration_name'))),
                protocol=item.get('protocol'),
                frontend_port_range_start=item.get('frontend_port_range_start'),
                frontend_port_range_end=item.get('frontend_port_range_end'),
                backend_port=item.get('backend_port')
            ) for item in self.inbound_nat_pools] if self.inbound_nat_pools else None

            load_balancing_rules_param = [self.network_models.LoadBalancingRule(
                name=item.get('name'),
                frontend_ip_configuration=self.network_models.SubResource(
                    id=frontend_ip_configuration_id(
                        self.subscription_id,
                        self.resource_group,
                        self.name,
                        item.get('frontend_ip_configuration')
                    )
                ),
                backend_address_pool=self.network_models.SubResource(
                    id=backend_address_pool_id(
                        self.subscription_id,
                        self.resource_group,
                        self.name,
                        item.get('backend_address_pool')
                    )
                ),
                probe=self.network_models.SubResource(
                    id=probe_id(
                        self.subscription_id,
                        self.resource_group,
                        self.name,
                        item.get('probe')
                    )
                ),
                protocol=item.get('protocol'),
                load_distribution=item.get('load_distribution'),
                frontend_port=item.get('frontend_port'),
                backend_port=item.get('backend_port'),
                idle_timeout_in_minutes=item.get('idle_timeout'),
                enable_floating_ip=item.get('enable_floating_ip'),
<<<<<<< HEAD
                enable_tcp_reset=False if item.get('protocol') == 'Udp' else item.get('enable_tcp_reset'),
                disable_outbound_snat=item.get('disable_outbound_snat')
=======
                disable_outbound_snat=item.get('disable_outbound_snat'),
>>>>>>> fdae081a
            ) for item in self.load_balancing_rules] if self.load_balancing_rules else None

            inbound_nat_rules_param = [self.network_models.InboundNatRule(
                name=item.get('name'),
                frontend_ip_configuration=self.network_models.SubResource(
                    id=frontend_ip_configuration_id(
                        self.subscription_id,
                        self.resource_group,
                        self.name,
                        item.get('frontend_ip_configuration')
                    )
                ) if item.get('frontend_ip_configuration') else None,
                protocol=item.get('protocol'),
                frontend_port=item.get('frontend_port'),
                backend_port=item.get('backend_port'),
                idle_timeout_in_minutes=item.get('idle_timeout'),
                enable_tcp_reset=False if item.get('protocol') == 'Udp' else item.get('enable_tcp_reset'),
                enable_floating_ip=item.get('enable_floating_ip')
            ) for item in self.inbound_nat_rules] if self.inbound_nat_rules else None

            # construct the new instance, if the parameter is none, keep remote one
            self.new_load_balancer = self.network_models.LoadBalancer(
                sku=self.network_models.LoadBalancerSku(name=self.sku) if self.sku else 'Standard',
                location=self.location,
                tags=self.tags,
                frontend_ip_configurations=frontend_ip_configurations_param,
                backend_address_pools=backend_address_pools_param,
                probes=probes_param,
                inbound_nat_pools=inbound_nat_pools_param,
                load_balancing_rules=load_balancing_rules_param,
                inbound_nat_rules=inbound_nat_rules_param
            )

            self.new_load_balancer = self.assign_protocol(self.new_load_balancer, load_balancer)

            if load_balancer:
                self.new_load_balancer = self.object_assign(self.new_load_balancer, load_balancer)
                load_balancer_dict = load_balancer.as_dict()
                new_dict = self.new_load_balancer.as_dict()
                if not default_compare(new_dict, load_balancer_dict, ''):
                    changed = True
                else:
                    changed = False
            else:
                changed = True
        elif self.state == 'absent' and load_balancer:
            changed = True

        self.results['state'] = load_balancer.as_dict() if load_balancer else {}
        if 'tags' in self.results['state']:
            update_tags, self.results['state']['tags'] = self.update_tags(self.results['state']['tags'])
            if update_tags:
                changed = True
        else:
            if self.tags:
                changed = True
        self.results['changed'] = changed

        if self.check_mode:
            return self.results

        if self.state == 'present' and changed:
            self.results['state'] = self.create_or_update_load_balancer(self.new_load_balancer).as_dict()
        elif self.state == 'absent' and changed:
            self.delete_load_balancer()
            self.results['state'] = None

        #create or update backend address pools
        if self.state == 'present' and self.backend_address_pools:
            for pool in self.backend_address_pools:
                if pool['backend_addresses']:
                    self.log('Fetching backend pools {0}'.format(pool.get('name')))
                    address_pools = self.get_backend_address_pools(pool.get('name'))
                    if address_pools:
                        new_address_pools = self.network_models.BackendAddressPool(
                                            name=pool.get('name'),
                                            load_balancer_backend_addresses=self._backend_addresses(pool)
                        )
                        new_address_pools = self.object_assign_backend_pool(new_address_pools, address_pools)
                        address_pools_dict = address_pools.as_dict()
                        new_dict = new_address_pools.as_dict()
                        if not default_compare(new_dict, address_pools_dict, ''):
                            changed = True
                        else:
                            changed = False
                    else:
                        changed = True
                    if changed:
                        self.create_or_update_backend_address_pools(new_address_pools)
                        self.results['changed'] = changed

        return self.results

    def get_public_ip_address_instance(self, id):
        """Get a reference to the public ip address resource"""
        self.log('Fetching public ip address {0}'.format(id))
        resource_id = format_resource_id(id, self.subscription_id, 'Microsoft.Network', 'publicIPAddresses', self.resource_group)
        return self.network_models.PublicIPAddress(id=resource_id)

    def get_load_balancer(self):
        """Get a load balancer"""
        self.log('Fetching loadbalancer {0}'.format(self.name))
        try:
            return self.network_client.load_balancers.get(self.resource_group, self.name)
        except ResourceNotFoundError:
            return None

    def delete_load_balancer(self):
        """Delete a load balancer"""
        self.log('Deleting loadbalancer {0}'.format(self.name))
        try:
            poller = self.network_client.load_balancers.begin_delete(self.resource_group, self.name)
            return self.get_poller_result(poller)
        except Exception as exc:
            self.fail("Error deleting loadbalancer {0} - {1}".format(self.name, str(exc)))

    def create_or_update_load_balancer(self, param):
        try:
            poller = self.network_client.load_balancers.begin_create_or_update(self.resource_group, self.name, param)
            new_lb = self.get_poller_result(poller)
            return new_lb
        except Exception as exc:
            self.fail("Error creating or updating load balancer {0} - {1}".format(self.name, str(exc)))

    def object_assign(self, patch, origin):
        attribute_map = set(self.network_models.LoadBalancer._attribute_map.keys()) - set(self.network_models.LoadBalancer._validation.keys())
        for key in attribute_map:
            if not getattr(patch, key):
                setattr(patch, key, getattr(origin, key))
        return patch

    def object_assign_backend_pool(self, patch, origin):
        attribute_map = set(self.network_models.BackendAddressPool._attribute_map.keys()) - set(self.network_models.BackendAddressPool._validation.keys())
        for key in attribute_map:
            if not getattr(patch, key):
                setattr(patch, key, getattr(origin, key))
        if patch.load_balancer_backend_addresses:
            for item in patch.load_balancer_backend_addresses:
                origine_backend_addresse = self.object_assign_search_backend_address(origin, item.name)
                if origine_backend_addresse:
                    self.object_assign_backend_address(item, origine_backend_addresse)
        return patch

    def object_assign_search_backend_address(self, origin, name):
        if origin.load_balancer_backend_addresses:
            for item in origin.load_balancer_backend_addresses:
                if item.name == name:
                    return item
        return None

    def object_assign_backend_address(self, patch, origin):
        attribute_map = set(self.network_models.LoadBalancerBackendAddress._attribute_map.keys()) - set(self.network_models.LoadBalancerBackendAddress._validation.keys())
        for key in attribute_map:
            if not getattr(patch, key):
                setattr(patch, key, getattr(origin, key))
        self.object_assign_sub_resource(patch.virtual_network, origin.virtual_network)
        return patch

    def object_assign_sub_resource(self, patch, origin):
        #attribute_map = set(self.network_models.VirtualNetwork._attribute_map.keys()) - set(self.network_models.VirtualNetwork._validation.keys())
        attribute_map = set(self.network_models.SubResource._attribute_map.keys()) - set(self.network_models.SubResource._validation.keys())
        for key in attribute_map:
            if not getattr(patch, key):
                setattr(patch, key, getattr(origin, key))
        return patch

    def assign_protocol(self, patch, origin):
        attribute_map = ['probes', 'inbound_nat_rules', 'inbound_nat_pools', 'load_balancing_rules']
        for attribute in attribute_map:
            properties = getattr(patch, attribute)
            if not properties:
                continue
            references = getattr(origin, attribute) if origin else []
            for item in properties:
                if item.protocol:
                    continue
                refs = [x for x in references if to_native(x.name) == item.name]
                ref = refs[0] if len(refs) > 0 else None
                item.protocol = ref.protocol if ref else 'Tcp'
        return patch

    def get_backend_address_pools(self, name):
        """Get a backend address pool of a load balancer"""
        self.log('Fetching loadbalancer {0}'.format(self.name))
        try:
            return self.network_client.load_balancer_backend_address_pools.get(self.resource_group, self.name, name)
        except CloudError:
            return None

    def create_or_update_backend_address_pools(self, param):
        try:
            poller = self.network_client.load_balancer_backend_address_pools.create_or_update(self.resource_group, self.name, param.name ,param)
            new_lb = self.get_poller_result(poller)
            return new_lb
        except CloudError as exc:
            self.fail("Error creating or updating load balancer {0} - {1}".format(self.name, str(exc)))
    
    def _backend_addresses(self, backendAddressPool):
        backend_addresses  = [self.network_models.LoadBalancerBackendAddress(
                name=item.get('name'),
                ip_address=item.get('ip_address'),
                #virtual_network=self.network_models.VirtualNetwork(
                virtual_network=self.network_models.SubResource(
                    id=virtual_network_id(
                        self.subscription_id,
                        self.resource_group,
                        self.virtual_network
                    )
                )
            ) for item in backendAddressPool['backend_addresses']] if backendAddressPool['backend_addresses'] else None
        return backend_addresses


def default_compare(new, old, path):
    if isinstance(new, dict):
        if not isinstance(old, dict):
            return False
        for k in new.keys():
            if not default_compare(new.get(k), old.get(k, None), path + '/' + k):
                return False
        return True
    elif isinstance(new, list):
        if not isinstance(old, list) or len(new) != len(old):
            return False
        if len(old) == 0:
            return True
        if isinstance(old[0], dict):
            key = None
            if 'id' in old[0] and 'id' in new[0]:
                key = 'id'
            elif 'name' in old[0] and 'name' in new[0]:
                key = 'name'
            new = sorted(new, key=lambda x: x.get(key, None))
            old = sorted(old, key=lambda x: x.get(key, None))
        else:
            new = sorted(new)
            old = sorted(old)
        for i in range(len(new)):
            if not default_compare(new[i], old[i], path + '/*'):
                return False
        return True
    else:
        return new == old


def frontend_ip_configuration_id(subscription_id, resource_group_name, load_balancer_name, name):
    """Generate the id for a frontend ip configuration"""
    return '/subscriptions/{0}/resourceGroups/{1}/providers/Microsoft.Network/loadBalancers/{2}/frontendIPConfigurations/{3}'.format(
        subscription_id,
        resource_group_name,
        load_balancer_name,
        name
    )


def backend_address_pool_id(subscription_id, resource_group_name, load_balancer_name, name):
    """Generate the id for a backend address pool"""
    return '/subscriptions/{0}/resourceGroups/{1}/providers/Microsoft.Network/loadBalancers/{2}/backendAddressPools/{3}'.format(
        subscription_id,
        resource_group_name,
        load_balancer_name,
        name
    )


def probe_id(subscription_id, resource_group_name, load_balancer_name, name):
    """Generate the id for a probe"""
    return '/subscriptions/{0}/resourceGroups/{1}/providers/Microsoft.Network/loadBalancers/{2}/probes/{3}'.format(
        subscription_id,
        resource_group_name,
        load_balancer_name,
        name
    )

def subnet_id(subscription_id, resource_group_name, virtual_networks ,name):
    """Generate the id for a frontend ip configuration"""
    return '/subscriptions/{0}/resourceGroups/{1}/providers/Microsoft.Network/virtualNetworks/{2}/subnets/{3}'.format(
        subscription_id,
        resource_group_name,
        virtual_networks,
        name
    )

def virtual_network_id(subscription_id, resource_group_name, name):
    """Generate the id for a frontend ip configuration"""
    return '/subscriptions/{0}/resourceGroups/{1}/providers/Microsoft.Network/virtualNetworks/{2}'.format(
        subscription_id,
        resource_group_name,
        name
    )


def main():
    """Main execution"""
    AzureRMLoadBalancer()


if __name__ == '__main__':
    main()<|MERGE_RESOLUTION|>--- conflicted
+++ resolved
@@ -591,17 +591,9 @@
     enable_floating_ip=dict(
         type='bool'
     ),
-<<<<<<< HEAD
-    enable_tcp_reset=dict(
-        type='bool'
-    ),
-    disable_outbound_snat=dict(
-        type='bool'
-=======
     disable_outbound_snat=dict(
         type='bool',
         default=None
->>>>>>> fdae081a
     ),
 )
 
@@ -824,20 +816,6 @@
                 )] if self.protocol else None
             
             # create new load balancer structure early, so it can be easily compared
-<<<<<<< HEAD
-            frontend_ip_configurations_param = [self.network_models.FrontendIPConfiguration(
-                name=item.get('name'),
-                public_ip_address=self.get_public_ip_address_instance(item.get('public_ip_address')) if item.get('public_ip_address') else None,
-                private_ip_address=item.get('private_ip_address'),
-                private_ip_allocation_method=item.get('private_ip_allocation_method'),
-                subnet=self.network_models.Subnet(id=subnet_id(
-                    self.subscription_id,
-                    self.resource_group,
-                    self.virtual_network ,
-                    item.get('subnet'))
-                ) if item.get('subnet') else None
-            ) for item in self.frontend_ip_configurations] if self.frontend_ip_configurations else None
-=======
             if not load_balancer:
                 frontend_ip_configurations_param = [self.network_models.FrontendIPConfiguration(
                     name=item.get('name'),
@@ -868,7 +846,6 @@
                         private_link_service_network_policies=None
                     ) if new_front[index].get('subnet') else None
                 ) for index in range(len(new_front))] if new_front else None
->>>>>>> fdae081a
 
             backend_address_pools_param = [self.network_models.BackendAddressPool(
                 name=item.get('name')
@@ -929,12 +906,7 @@
                 backend_port=item.get('backend_port'),
                 idle_timeout_in_minutes=item.get('idle_timeout'),
                 enable_floating_ip=item.get('enable_floating_ip'),
-<<<<<<< HEAD
-                enable_tcp_reset=False if item.get('protocol') == 'Udp' else item.get('enable_tcp_reset'),
-                disable_outbound_snat=item.get('disable_outbound_snat')
-=======
                 disable_outbound_snat=item.get('disable_outbound_snat'),
->>>>>>> fdae081a
             ) for item in self.load_balancing_rules] if self.load_balancing_rules else None
 
             inbound_nat_rules_param = [self.network_models.InboundNatRule(
