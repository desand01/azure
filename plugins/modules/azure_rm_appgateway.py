#!/usr/bin/python
#
# Copyright (c) 2017 Zim Kalinowski, <zikalino@microsoft.com>
#
# GNU General Public License v3.0+ (see COPYING or https://www.gnu.org/licenses/gpl-3.0.txt)

from __future__ import absolute_import, division, print_function
__metaclass__ = type


DOCUMENTATION = '''
---
module: azure_rm_appgateway
version_added: "0.1.2"
short_description: Manage Application Gateway instance
description:
    - Create, update and delete instance of Application Gateway.

options:
    resource_group:
        description:
            - The name of the resource group.
        required: True
    name:
        description:
            - The name of the application gateway.
        required: True
    location:
        description:
            - Resource location. If not set, location from the resource group will be used as default.
    sku:
        description:
            - SKU of the application gateway resource.
        type: dict
        suboptions:
            name:
                description:
                    - Name of an application gateway SKU.
                choices:
                    - 'standard_small'
                    - 'standard_medium'
                    - 'standard_large'
                    - 'standard_v2'
                    - 'waf_medium'
                    - 'waf_large'
                    - 'waf_v2'
            tier:
                description:
                    - Tier of an application gateway.
                choices:
                    - 'standard'
                    - 'standard_v2'
                    - 'waf'
                    - 'waf_v2'
            capacity:
                description:
                    - Capacity (instance count) of an application gateway.
    ssl_policy:
        description:
            - SSL policy of the application gateway resource.
        type: dict
        suboptions:
            disabled_ssl_protocols:
                description:
                    - List of SSL protocols to be disabled on application gateway.
                type: list
                elements: str
                choices:
                    - 'tls_v1_0'
                    - 'tls_v1_1'
                    - 'tls_v1_2'
            policy_type:
                description:
                    - Type of SSL Policy.
                choices:
                    - 'predefined'
                    - 'custom'
            policy_name:
                description:
                    - Name of Ssl C(predefined) policy.
                choices:
                    - 'ssl_policy20150501'
                    - 'ssl_policy20170401'
                    - 'ssl_policy20170401_s'
            cipher_suites:
                description:
                    - List of SSL cipher suites to be enabled in the specified order to application gateway.
                type: list
                elements: str
                choices:
                    - tls_ecdhe_rsa_with_aes_256_gcm_sha384
                    - tls_ecdhe_rsa_with_aes_128_gcm_sha256
                    - tls_ecdhe_rsa_with_aes_256_cbc_sha384
                    - tls_ecdhe_rsa_with_aes_128_cbc_sha256
                    - tls_ecdhe_rsa_with_aes_256_cbc_sha
                    - tls_ecdhe_rsa_with_aes_128_cbc_sha
                    - tls_dhe_rsa_with_aes_256_gcm_sha384
                    - tls_dhe_rsa_with_aes_128_gcm_sha256
                    - tls_dhe_rsa_with_aes_256_cbc_sha
                    - tls_dhe_rsa_with_aes_128_cbc_sha
                    - tls_rsa_with_aes_256_gcm_sha384
                    - tls_rsa_with_aes_128_gcm_sha256
                    - tls_rsa_with_aes_256_cbc_sha256
                    - tls_rsa_with_aes_128_cbc_sha256
                    - tls_rsa_with_aes_256_cbc_sha
                    - tls_rsa_with_aes_128_cbc_sha
                    - tls_ecdhe_ecdsa_with_aes_256_gcm_sha384
                    - tls_ecdhe_ecdsa_with_aes_128_gcm_sha256
                    - tls_ecdhe_ecdsa_with_aes_256_cbc_sha384
                    - tls_ecdhe_ecdsa_with_aes_128_cbc_sha256
                    - tls_ecdhe_ecdsa_with_aes_256_cbc_sha
                    - tls_ecdhe_ecdsa_with_aes_128_cbc_sha
                    - tls_dhe_dss_with_aes_256_cbc_sha256
                    - tls_dhe_dss_with_aes_128_cbc_sha256
                    - tls_dhe_dss_with_aes_256_cbc_sha
                    - tls_dhe_dss_with_aes_128_cbc_sha
                    - tls_rsa_with_3des_ede_cbc_sha
                    - tls_dhe_dss_with_3des_ede_cbc_sha
            min_protocol_version:
                description:
                    - Minimum version of SSL protocol to be supported on application gateway.
                choices:
                    - 'tls_v1_0'
                    - 'tls_v1_1'
                    - 'tls_v1_2'
    gateway_ip_configurations:
        description:
            - List of subnets used by the application gateway.
        type: list
        elements: dict
        suboptions:
            subnet:
                description:
                    - Reference of the subnet resource. A subnet from where application gateway gets its private address.
                type: dict
                suboptions:
                    id:
                        description:
                            - Full ID of the subnet resource. Required if I(name) and I(virtual_network_name) are not provided.
                    name:
                        description:
                            - Name of the subnet. Only used if I(virtual_network_name) is also provided.
                    virtual_network_name:
                        description:
                            - Name of the virtual network. Only used if I(name) is also provided.
            name:
                description:
                    - Name of the resource that is unique within a resource group. This name can be used to access the resource.
    authentication_certificates:
        description:
            - Authentication certificates of the application gateway resource.
        type: list
        elements: dict
        suboptions:
            data:
                description:
                    - Certificate public data - base64 encoded pfx.
            name:
                description:
                    - Name of the resource that is unique within a resource group. This name can be used to access the resource.
    redirect_configurations:
        description:
            - Redirect configurations of the application gateway resource.
        type: list
        elements: dict
        suboptions:
            redirect_type:
                description:
                    - Redirection type.
                choices:
                    - 'permanent'
                    - 'found'
                    - 'see_other'
                    - 'temporary'
            target_listener:
                description:
                    - Reference to a listener to redirect the request to.
            request_routing_rules:
                description:
                    - List of c(basic) request routing rule names within the application gateway to which the redirect is bound.
                version_added: "1.10.0"
            url_path_maps:
                description:
                    - List of URL path map names (c(path_based_routing) rules) within the application gateway to which the redirect is bound.
                version_added: "1.10.0"
            path_rules:
                description:
                    - List of URL path rules within a c(path_based_routing) rule to which the redirect is bound.
                type: list
                elements: dict
                suboptions:
                    name:
                        description:
                            - Name of the URL rule.
                    path_map_name:
                        description:
                            - Name of URL path map.
                version_added: "1.10.0"
            include_path:
                description:
                    - Include path in the redirected url.
            include_query_string:
                description:
                    - Include query string in the redirected url.
            name:
                description:
                    - Name of the resource that is unique within a resource group.
    rewrite_rule_sets:
        description:
            - List of rewrite configurations for the application gateway resource.
        type: list
        elements: dict
        version_added: "1.11.0"
        suboptions:
            name:
                description:
                    - Name of the rewrite rule set.
                required: True
            rewrite_rules:
                description:
                    - List of rewrite rules.
                required: True
                type: list
                elements: dict
                suboptions:
                    name:
                        description:
                            - Name of the rewrite rule.
                        required: True
                    rule_sequence:
                        description:
                            - Sequence of the rule that determines the order of execution within the set.
                        required: True
                    conditions:
                        description:
                            - Conditions based on which the action set execution will be evaluated.
                        type: list
                        elements: dict
                        suboptions:
                            variable:
                                description:
                                    - The parameter for the condition.
                                required: True
                            pattern:
                                description:
                                    - The pattern, either fixed string or regular expression, that evaluates the truthfulness of the condition.
                                required: True
                            ignore_case:
                                description:
                                    - Setting this value to true will force the pattern to do a case in-sensitive comparison.
                                type: bool
                                default: True
                            negate:
                                description:
                                    - Setting this value to true will force to check the negation of the condition given by the user.
                                type: bool
                                default: False
                    action_set:
                        description:
                            - Set of actions to be done as part of the rewrite rule.
                        required: True
                        type: dict
                        suboptions:
                            request_header_configurations:
                                description:
                                    - List of actions to be taken on request headers.
                                type: list
                                elements: dict
                                suboptions:
                                    header_name:
                                        description:
                                            - Name of the header.
                                        required: True
                                    header_value:
                                        description:
                                            - Value of the header.
                                            - Leave the parameter unset to remove the header.
                            response_header_configurations:
                                description:
                                    - List of actions to be taken on response headers.
                                type: list
                                elements: dict
                                suboptions:
                                    header_name:
                                        description:
                                            - Name of the header.
                                        required: True
                                    header_value:
                                        description:
                                            - Value of the header.
                                            - Leave the parameter unset to remove the header.
                            url_configuration:
                                description:
                                    - Action to be taken on the URL.
                                type: dict
                                suboptions:
                                    modified_path:
                                        description:
                                            - Value to which the URL path will be rewriten.
                                            - Leave parameter unset to keep the original URL path.
                                    modified_query_string:
                                        description:
                                            - Value to which the URL query string will be rewriten.
                                            - Leave parameter unset to keep the original URL query string.
                                    reroute:
                                        description:
                                            - If set to true, will re-evaluate the path map provided in path-based request routing rules using modified path.
                                        type: bool
                                        default: False
    ssl_certificates:
        description:
            - SSL certificates of the application gateway resource.
        type: list
        elements: dict
        suboptions:
            data:
                description:
                    - Base-64 encoded pfx certificate.
                    - Only applicable in PUT Request.
            password:
                description:
                    - Password for the pfx file specified in I(data).
                    - Only applicable in PUT request.
            name:
                description:
                    - Name of the resource that is unique within a resource group. This name can be used to access the resource.
    trusted_root_certificates:
        version_added: "1.14.0"
        description:
            - Trusted Root certificates of the application gateway resource.
        type: list
        elements: dict
        suboptions:
            name:
                description:
                    - Name of the trusted root certificate that is unique within an Application Gateway.
                type: str
            data:
                description:
                    - Certificate public data.
                type: str
            key_vault_secret_id:
                description:
                    - Secret Id of (base-64 encoded unencrypted pfx) 'Secret' or 'Certificate' object stored in KeyVault.
                type: str
    frontend_ip_configurations:
        description:
            - Frontend IP addresses of the application gateway resource.
        type: list
        elements: dict
        suboptions:
            private_ip_address:
                description:
                    - PrivateIPAddress of the network interface IP Configuration.
            private_ip_allocation_method:
                description:
                    - PrivateIP allocation method.
                choices:
                    - 'static'
                    - 'dynamic'
            subnet:
                description:
                    - Reference of the subnet resource.
                type: dict
                suboptions:
                    id:
                        description:
                            - Full ID of the subnet resource. Required if I(name) and I(virtual_network_name) are not provided.
                    name:
                        description:
                            - Name of the subnet. Only used if I(virtual_network_name) is also provided.
                    virtual_network_name:
                        description:
                            - Name of the virtual network. Only used if I(name) is also provided.
            public_ip_address:
                description:
                    - Reference of the PublicIP resource.
            name:
                description:
                    - Name of the resource that is unique within a resource group. This name can be used to access the resource.
    frontend_ports:
        description:
            - List of frontend ports of the application gateway resource.
        type: list
        elements: dict
        suboptions:
            port:
                description:
                    - Frontend port.
            name:
                description:
                    - Name of the resource that is unique within a resource group. This name can be used to access the resource.
    backend_address_pools:
        description:
            - List of backend address pool of the application gateway resource.
        type: list
        elements: dict
        suboptions:
            backend_addresses:
                description:
                    - List of backend addresses.
                type: list
                elements: dict
                suboptions:
                    fqdn:
                        description:
                            - Fully qualified domain name (FQDN).
                    ip_address:
                        description:
                            - IP address.
            name:
                description:
                    - Resource that is unique within a resource group. This name can be used to access the resource.
    probes:
        description:
            - Probes available to the application gateway resource.
        type: list
        elements: dict
        suboptions:
            name:
                description:
                    - Name of the I(probe) that is unique within an Application Gateway.
            protocol:
                description:
                    - The protocol used for the I(probe).
                choices:
                    - 'http'
                    - 'https'
            host:
                description:
                    - Host name to send the I(probe) to.
            path:
                description:
                    - Relative path of I(probe).
                    - Valid path starts from '/'.
                    - Probe is sent to <Protocol>://<host>:<port><path>.
            timeout:
                description:
                    - The probe timeout in seconds.
                    - Probe marked as failed if valid response is not received with this timeout period.
                    - Acceptable values are from 1 second to 86400 seconds.
            interval:
                description:
                    - The probing interval in seconds.
                    - This is the time interval between two consecutive probes.
                    - Acceptable values are from 1 second to 86400 seconds.
            unhealthy_threshold:
                description:
                    - The I(probe) retry count.
                    - Backend server is marked down after consecutive probe failure count reaches UnhealthyThreshold.
                    - Acceptable values are from 1 second to 20.
            pick_host_name_from_backend_http_settings:
                description:
                    - Whether host header should be picked from the host name of the backend HTTP settings. Default value is false.
                type: bool
                default: False
    backend_http_settings_collection:
        description:
            - Backend http settings of the application gateway resource.
        type: list
        elements: dict
        suboptions:
            probe:
                description:
                    - Probe resource of an application gateway.
            port:
                description:
                    - The destination port on the backend.
            protocol:
                description:
                    - The protocol used to communicate with the backend.
                choices:
                    - 'http'
                    - 'https'
            cookie_based_affinity:
                description:
                    - Cookie based affinity.
                choices:
                    - 'enabled'
                    - 'disabled'
            connection_draining:
                version_added: "1.14.0"
                description:
                    - Connection draining of the backend http settings resource.
                type: dict
                suboptions:
                    drain_timeout_in_sec:
                        description:
                            - The number of seconds connection draining is active. Acceptable values are from 1 second to 3600 seconds.
                        type: int
                    enabled:
                        description:
                            - Whether connection draining is enabled or not.
                        type: bool
            request_timeout:
                description:
                    - Request timeout in seconds.
                    - Application Gateway will fail the request if response is not received within RequestTimeout.
                    - Acceptable values are from 1 second to 86400 seconds.
            authentication_certificates:
                description:
                    - List of references to application gateway authentication certificates.
                    - Applicable only when C(cookie_based_affinity) is enabled, otherwise quietly ignored.
                type: list
                elements: dict
                suboptions:
                    id:
                        description:
                            - Resource ID.
            trusted_root_certificates:
                version_added: "1.14.0"
                description:
                    - Array of references to application gateway trusted root certificates.
                    - Can be the name of the trusted root certificate or full resource ID.
                type: list
                elements: str
            host_name:
                description:
                    - Host header to be sent to the backend servers.
            pick_host_name_from_backend_address:
                description:
                    - Whether host header should be picked from the host name of the backend server. Default value is false.
            affinity_cookie_name:
                description:
                    - Cookie name to use for the affinity cookie.
            path:
                description:
                    - Path which should be used as a prefix for all C(http) requests.
                    - Null means no path will be prefixed. Default value is null.
            name:
                description:
                    - Name of the resource that is unique within a resource group. This name can be used to access the resource.
    http_listeners:
        description:
            - List of HTTP listeners of the application gateway resource.
        type: list
        elements: dict
        suboptions:
            frontend_ip_configuration:
                description:
                    - Frontend IP configuration resource of an application gateway.
            frontend_port:
                description:
                    - Frontend port resource of an application gateway.
            protocol:
                description:
                    - Protocol of the C(http) listener.
                choices:
                    - 'http'
                    - 'https'
            host_name:
                description:
                    - Host name of C(http) listener.
            ssl_certificate:
                description:
                    - SSL certificate resource of an application gateway.
            require_server_name_indication:
                description:
                    - Applicable only if I(protocol) is C(https). Enables SNI for multi-hosting.
            name:
                description:
                    - Name of the resource that is unique within a resource group. This name can be used to access the resource.
    url_path_maps:
        description:
            - List of URL path maps of the application gateway resource.
        type: list
        elements: dict
        suboptions:
            name:
                description:
                    - Name of the resource that is unique within the application gateway. This name can be used to access the resource.
            default_backend_address_pool:
                description:
                    - Backend address pool resource of the application gateway which will be used if no path matches occur.
                    - Mutually exclusive with I(default_redirect_configuration).
            default_backend_http_settings:
                description:
                    - Backend http settings resource of the application gateway; used with I(default_backend_address_pool).
            default_rewrite_rule_set:
                description:
                    - Default rewrite rule set for the path map.
                    - Can be the name of the rewrite rule set or full resource ID.
                version_added: "1.11.0"
            path_rules:
                description:
                    - List of URL path rules.
                type: list
                elements: dict
                suboptions:
                    name:
                        description:
                            - Name of the resource that is unique within the path map.
                    backend_address_pool:
                        description:
                            - Backend address pool resource of the application gateway which will be used if the path is matched.
                            - Mutually exclusive with I(redirect_configuration).
                    backend_http_settings:
                        description:
                            - Backend http settings resource of the application gateway; used for the path's I(backend_address_pool).
                    rewrite_rule_set:
                        description:
                            - Rewrite rule set for the path map.
                            - Can be the name of the rewrite rule set or full resource ID.
                        version_added: "1.11.0"
                    redirect_configuration:
                        description:
                            - Name of redirect configuration resource of the application gateway which will be used if the path is matched.
                            - Mutually exclusive with I(backend_address_pool).
                        version_added: "1.10.0"
                    paths:
                        description:
                            - List of paths.
                        type: list
                        elements: str
            default_redirect_configuration:
                description:
                    - Name of redirect configuration resource of the application gateway which will be used if no path matches occur.
                    - Mutually exclusive with I(default_backend_address_pool).
                version_added: "1.10.0"
    request_routing_rules:
        description:
            - List of request routing rules of the application gateway resource.
        type: list
        elements: dict
        suboptions:
            rule_type:
                description:
                    - Rule type.
                choices:
                    - 'basic'
                    - 'path_based_routing'
            backend_address_pool:
                description:
                    - Backend address pool resource of the application gateway. Not used if I(rule_type) is C(path_based_routing).
            backend_http_settings:
                description:
                    - Backend C(http) settings resource of the application gateway.
            http_listener:
                description:
                    - Http listener resource of the application gateway.
            name:
                description:
                    - Name of the resource that is unique within a resource group. This name can be used to access the resource.
            redirect_configuration:
                description:
                    - Redirect configuration resource of the application gateway.
            url_path_map:
                description:
                    - URL path map resource of the application gateway. Required if I(rule_type) is C(path_based_routing).
            rewrite_rule_set:
                description:
                    - Rewrite rule set for the path map.
                    - Can be the name of the rewrite rule set or full resource ID.
                version_added: "1.11.0"
    autoscale_configuration:
        version_added: "1.14.0"
        description:
            - Autoscale configuration of the application gateway resource.
        type: dict
        suboptions:
            max_capacity:
                description:
                    - Upper bound on number of Application Gateway capacity.
                type: int
            min_capacity:
                description:
                    - Lower bound on number of Application Gateway capacity.
                type: int
    enable_http2:
        version_added: "1.14.0"
        description:
            - Whether HTTP2 is enabled on the application gateway resource.
        type: bool
        default: False
    web_application_firewall_configuration:
        version_added: "1.14.0"
        description:
            - Web application firewall configuration of the application gateway reosurce.
        type: dict
        suboptions:
            disabled_rule_groups:
                description:
                    - The disabled rule groups.
                type: list
                elements: dict
                suboptions:
                    rule_group_name:
                        description:
                            - The name of the rule group that will be disabled.
                        type: str
                    rules:
                        description:
                            - The list of rules that will be disabled. If null, all rules of the rule group will be disabled.
                        type: list
                        elements: int
            enabled:
                description:
                    - Whether the web application firewall is enabled or not.
                type: bool
            exclusions:
                description:
                    - The exclusion list.
                type: list
                elements: dict
                suboptions:
                    match_variable:
                        description:
                            - The variable to be excluded.
                        type: str
                    selector:
                        description:
                            - When match_variable is a collection, operator used to specify which elements in the collection this exclusion applies to.
                        type: str
                    selector_match_operator:
                        description:
                            - When match_variable is a collection, operate on the selector to specify
                              which elements in the collection this exclusion applies to.
                        type: str
            file_upload_limit_in_mb:
                description:
                    - Maximum file upload size in Mb for WAF.
                type: int
            firewall_mode:
                description:
                    - Web application firewall mode.
                type: str
                choices:
                    - 'Detection'
                    - 'Prevention'
            max_request_body_size:
                description:
                    - Maximum request body size for WAF.
                type: int
            max_request_body_size_in_kb:
                description:
                    - Maximum request body size in Kb for WAF.
                type: int
            request_body_check:
                description:
                    - Whether allow WAF to check request Body.
                type: bool
            rule_set_type:
                description:
                    - The type of the web application firewall rule set.
                    - Possible values are 'OWASP'.
                type: str
                choices:
                    - 'OWASP'
            rule_set_version:
                description:
                    - The version of the rule set type.
                type: str
    gateway_state:
        description:
            - Start or Stop the application gateway. When specified, no updates will occur to the gateway.
        type: str
        choices:
            - started
            - stopped
    state:
        description:
            - Assert the state of the application gateway. Use C(present) to create or update and C(absent) to delete.
        default: present
        choices:
            - absent
            - present

extends_documentation_fragment:
    - azure.azcollection.azure
    - azure.azcollection.azure_tags

author:
    - Zim Kalinowski (@zikalino)

'''

EXAMPLES = '''
- name: Create instance of Application Gateway
  azure_rm_appgateway:
    resource_group: myResourceGroup
    name: myAppGateway
    sku:
      name: standard_small
      tier: standard
      capacity: 2
    gateway_ip_configurations:
      - subnet:
          id: "{{ subnet_id }}"
        name: app_gateway_ip_config
    frontend_ip_configurations:
      - subnet:
          id: "{{ subnet_id }}"
        name: sample_gateway_frontend_ip_config
    frontend_ports:
      - port: 90
        name: ag_frontend_port
    backend_address_pools:
      - backend_addresses:
          - ip_address: 10.0.0.4
        name: test_backend_address_pool
    backend_http_settings_collection:
      - port: 80
        protocol: http
        cookie_based_affinity: enabled
        connection_draining:
            drain_timeout_in_sec: 60
            enabled: true
        name: sample_appgateway_http_settings
    http_listeners:
      - frontend_ip_configuration: sample_gateway_frontend_ip_config
        frontend_port: ag_frontend_port
        name: sample_http_listener
    request_routing_rules:
      - rule_type: Basic
        backend_address_pool: test_backend_address_pool
        backend_http_settings: sample_appgateway_http_settings
        http_listener: sample_http_listener
        name: rule1

- name: Create instance of Application Gateway with custom trusted root certificate
  azure_rm_appgateway:
    resource_group: myResourceGroup
    name: myAppGateway
    sku:
      name: standard_small
      tier: standard
      capacity: 2
    gateway_ip_configurations:
      - subnet:
          id: "{{ subnet_id }}"
        name: app_gateway_ip_config
    frontend_ip_configurations:
      - subnet:
          id: "{{ subnet_id }}"
        name: sample_gateway_frontend_ip_config
    frontend_ports:
      - port: 90
        name: ag_frontend_port
    trusted_root_certificates:
      - name: "root_cert"
        key_vault_secret_id: "https://kv/secret"
    backend_address_pools:
      - backend_addresses:
          - ip_address: 10.0.0.4
        name: test_backend_address_pool
    backend_http_settings_collection:
      - port: 80
        protocol: http
        cookie_based_affinity: enabled
        connection_draining:
            drain_timeout_in_sec: 60
            enabled: true
        name: sample_appgateway_http_settings
        trusted_root_certificates:
          - "root_cert"
    http_listeners:
      - frontend_ip_configuration: sample_gateway_frontend_ip_config
        frontend_port: ag_frontend_port
        name: sample_http_listener
    request_routing_rules:
      - rule_type: Basic
        backend_address_pool: test_backend_address_pool
        backend_http_settings: sample_appgateway_http_settings
        http_listener: sample_http_listener
        name: rule1

- name: Create instance of Application Gateway by looking up virtual network and subnet
  azure_rm_appgateway:
    resource_group: myResourceGroup
    name: myAppGateway
    sku:
      name: standard_small
      tier: standard
      capacity: 2
    gateway_ip_configurations:
      - subnet:
          name: default
          virtual_network_name: my-vnet
        name: app_gateway_ip_config
    frontend_ip_configurations:
      - subnet:
          name: default
          virtual_network_name: my-vnet
        name: sample_gateway_frontend_ip_config
    frontend_ports:
      - port: 90
        name: ag_frontend_port
    backend_address_pools:
      - backend_addresses:
          - ip_address: 10.0.0.4
        name: test_backend_address_pool
    backend_http_settings_collection:
      - port: 80
        protocol: http
        cookie_based_affinity: enabled
        name: sample_appgateway_http_settings
    http_listeners:
      - frontend_ip_configuration: sample_gateway_frontend_ip_config
        frontend_port: ag_frontend_port
        name: sample_http_listener
    request_routing_rules:
      - rule_type: Basic
        backend_address_pool: test_backend_address_pool
        backend_http_settings: sample_appgateway_http_settings
        http_listener: sample_http_listener
        name: rule1

- name: Create instance of Application Gateway with path based rules
  azure_rm_appgateway:
    resource_group: myResourceGroup
    name: myAppGateway
    sku:
      name: standard_small
      tier: standard
      capacity: 2
    gateway_ip_configurations:
      - subnet:
          id: "{{ subnet_id }}"
        name: app_gateway_ip_config
    frontend_ip_configurations:
      - subnet:
          id: "{{ subnet_id }}"
        name: sample_gateway_frontend_ip_config
    frontend_ports:
      - port: 90
        name: ag_frontend_port
    backend_address_pools:
      - backend_addresses:
          - ip_address: 10.0.0.4
        name: test_backend_address_pool
    backend_http_settings_collection:
      - port: 80
        protocol: http
        cookie_based_affinity: enabled
        name: sample_appgateway_http_settings
    http_listeners:
      - frontend_ip_configuration: sample_gateway_frontend_ip_config
        frontend_port: ag_frontend_port
        name: sample_http_listener
    request_routing_rules:
      - rule_type: path_based_routing
        http_listener: sample_http_listener
        name: rule1
        url_path_map: path_mappings
    url_path_maps:
      - name: path_mappings
        default_backend_address_pool: test_backend_address_pool
        default_backend_http_settings: sample_appgateway_http_settings
        path_rules:
          - name: path_rules
            backend_address_pool: test_backend_address_pool
            backend_http_settings: sample_appgateway_http_settings
            paths:
              - "/abc"
              - "/123/*"

- name: Create instance of Application Gateway with complex routing and redirect rules
  azure_rm_appgateway:
    resource_group: myResourceGroup
    name: myComplexAppGateway
    sku:
      name: standard_small
      tier: standard
      capacity: 2
    ssl_policy:
      policy_type: "predefined"
      policy_name: "ssl_policy20170401_s"
    ssl_certificates:
      - name: ssl_cert
        password: your-password
        data: "{{ lookup('file', 'certfile') }}"
    gateway_ip_configurations:
      - subnet:
          id: "{{ subnet_output.state.id }}"
          name: app_gateway_ip_config
    frontend_ip_configurations:
      - subnet:
          id: "{{ subnet_output.state.id }}"
          name: sample_gateway_frontend_ip_config
    frontend_ports:
      - name: "inbound-http"
        port: 80
      - name: "inbound-https"
        port: 443
    backend_address_pools:
      - name: test_backend_address_pool1
        backend_addresses:
          - ip_address: 10.0.0.1
      - name: test_backend_address_pool2
        backend_addresses:
          - ip_address: 10.0.0.2
    backend_http_settings_collection:
      - name: "http-profile1"
        port: 443
        protocol: https
        pick_host_name_from_backend_address: true
        probe: "http-probe1"
        cookie_based_affinity: "Disabled"
      - name: "http-profile2"
        port: 8080
        protocol: http
        pick_host_name_from_backend_address: true
        probe: "http-probe2"
        cookie_based_affinity: "Disabled"
    http_listeners:
      - name: "inbound-http"
        protocol: "http"
        frontend_ip_configuration: "sample_gateway_frontend_ip_config"
        frontend_port: "inbound-http"
      - name: "inbound-traffic1"
        protocol: "https"
        frontend_ip_configuration: "sample_gateway_frontend_ip_config"
        frontend_port: "inbound-https"
        host_name: "traffic1.example.com"
        require_server_name_indication: true
        ssl_certificate: "ssl_cert"
      - name: "inbound-traffic2"
        protocol: "https"
        frontend_ip_configuration: "sample_gateway_frontend_ip_config"
        frontend_port: "inbound-https"
        host_name: "traffic2.example.com"
        require_server_name_indication: true
        ssl_certificate: "ssl_cert"
    url_path_maps:
      - name: "path_mappings"
        default_redirect_configuration: "redirect-traffic1"
        path_rules:
          - name: "path_rules"
            backend_address_pool: "test_backend_address_pool1"
            backend_http_settings: "http-profile1"
            paths:
              - "/abc"
              - "/123/*"
    request_routing_rules:
      - name: "app-routing1"
        rule_type: "basic"
        http_listener: "inbound-traffic1"
        backend_address_pool: "test_backend_address_pool2"
        backend_http_settings: "http-profile1"
      - name: "app-routing2"
        rule_type: "path_based_routing"
        http_listener: "inbound-traffic2"
        url_path_map: "path_mappings"
      - name: "redirect-routing"
        rule_type: "basic"
        http_listener: "inbound-http"
        redirect_configuration: "redirect-http"
    probes:
      - name: "http-probe1"
        interval: 30
        path: "/abc"
        protocol: "https"
        pick_host_name_from_backend_http_settings: true
        timeout: 30
        unhealthy_threshold: 2
      - name: "http-probe2"
        interval: 30
        path: "/xyz"
        protocol: "http"
        pick_host_name_from_backend_http_settings: true
        timeout: 30
        unhealthy_threshold: 2
    redirect_configurations:
      - name: "redirect-http"
        redirect_type: "permanent"
        target_listener: "inbound-traffic1"
        include_path: true
        include_query_string: true
        request_routing_rules:
          - "redirect-routing"
      - name: "redirect-traffic1"
        redirect_type: "found"
        target_listener: "inbound-traffic1"
        include_path: true
        include_query_string: true
        url_path_maps:
          - "path_mappings"

- name: Create v2 instance of Application Gateway with rewrite rules
  azure_rm_appgateway:
    resource_group: myResourceGroup
    name: myV2AppGateway
    sku:
      name: standard_v2
      tier: standard_v2
      capacity: 2
    ssl_policy:
      policy_type: predefined
      policy_name: ssl_policy20170401_s
    ssl_certificates:
      - name: ssl_cert
        password: your-password
        data: "{{ lookup('file', ssl_cert) }}"
    gateway_ip_configurations:
      - subnet:
          id: "{{ subnet_output.state.id }}"
        name: app_gateway_ip_config
    frontend_ip_configurations:
      - name: "public-inbound-ip"
        public_ip_address: my-appgw-pip
    frontend_ports:
      - name: "inbound-http"
        port: 80
      - name: "inbound-https"
        port: 443
    backend_address_pools:
      - name: test_backend_address_pool1
        backend_addresses:
          - ip_address: 10.0.0.1
      - name: test_backend_address_pool2
        backend_addresses:
          - ip_address: 10.0.0.2
    backend_http_settings_collection:
      - name: "http-profile1"
        port: 443
        protocol: https
        pick_host_name_from_backend_address: true
        probe: "http-probe1"
        cookie_based_affinity: "Disabled"
      - name: "http-profile2"
        port: 8080
        protocol: http
        pick_host_name_from_backend_address: true
        probe: "http-probe2"
        cookie_based_affinity: "Disabled"
    http_listeners:
      - name: "inbound-http"
        protocol: "http"
        frontend_ip_configuration: "public-inbound-ip"
        frontend_port: "inbound-http"
      - name: "inbound-traffic1"
        protocol: "https"
        frontend_ip_configuration: "public-inbound-ip"
        frontend_port: "inbound-https"
        host_name: "traffic1.example.com"
        require_server_name_indication: true
        ssl_certificate: "ssl_cert"
      - name: "inbound-traffic2"
        protocol: "https"
        frontend_ip_configuration: "public-inbound-ip"
        frontend_port: "inbound-https"
        host_name: "traffic2.example.com"
        require_server_name_indication: true
        ssl_certificate: "ssl_cert"
    url_path_maps:
      - name: "path_mappings"
        default_redirect_configuration: "redirect-traffic1"
        default_rewrite_rule_set: "configure-headers"
        path_rules:
          - name: "path_rules"
            backend_address_pool: "test_backend_address_pool1"
            backend_http_settings: "http-profile1"
            paths:
              - "/abc"
              - "/123/*"
    request_routing_rules:
      - name: "app-routing1"
        rule_type: "basic"
        http_listener: "inbound-traffic1"
        backend_address_pool: "test_backend_address_pool2"
        backend_http_settings: "http-profile1"
        rewrite_rule_set: "configure-headers"
      - name: "app-routing2"
        rule_type: "path_based_routing"
        http_listener: "inbound-traffic2"
        url_path_map: "path_mappings"
      - name: "redirect-routing"
        rule_type: "basic"
        http_listener: "inbound-http"
        redirect_configuration: "redirect-http"
    rewrite_rule_sets:
      - name: "configure-headers"
        rewrite_rules:
          - name: "add-security-response-header"
            rule_sequence: 1
            action_set:
              response_header_configurations:
                - header_name: "Strict-Transport-Security"
                  header_value: "max-age=31536000"
          - name: "remove-backend-response-headers"
            rule_sequence: 2
            action_set:
              response_header_configurations:
                - header_name: "Server"
                - header_name: "X-Powered-By"
          - name: "set-custom-header-condition"
            rule_sequence: 3
            conditions:
              - variable: "var_client_ip"
                pattern: "1.1.1.1"
              - variable: "http_req_Authorization"
                pattern: "12345"
                ignore_case: false
            action_set:
              request_header_configurations:
                - header_name: "Foo"
                  header_value: "Bar"
    probes:
        - name: "http-probe1"
          interval: 30
          path: "/abc"
          protocol: "https"
          pick_host_name_from_backend_http_settings: true
          timeout: 30
          unhealthy_threshold: 2
        - name: "http-probe2"
          interval: 30
          path: "/xyz"
          protocol: "http"
          pick_host_name_from_backend_http_settings: true
          timeout: 30
          unhealthy_threshold: 2
    redirect_configurations:
      - name: "redirect-http"
        redirect_type: "permanent"
        target_listener: "inbound-traffic1"
        include_path: true
        include_query_string: true
        request_routing_rules:
          - "redirect-routing"
      - name: "redirect-traffic1"
        redirect_type: "found"
        target_listener: "inbound-traffic1"
        include_path: true
        include_query_string: true
        url_path_maps:
          - "path_mappings"

- name: Create instance of Application Gateway with autoscale configuration
  azure_rm_appgateway:
    resource_group: myResourceGroup
    name: myAppGateway
    sku:
      name: standard_small
      tier: standard
    autoscale_configuration:
      max_capacity: 2
      min_capacity: 1
    gateway_ip_configurations:
      - subnet:
          id: "{{ subnet_id }}"
        name: app_gateway_ip_config
    frontend_ip_configurations:
      - subnet:
          id: "{{ subnet_id }}"
        name: sample_gateway_frontend_ip_config
    frontend_ports:
      - port: 90
        name: ag_frontend_port
    backend_address_pools:
      - backend_addresses:
          - ip_address: 10.0.0.4
        name: test_backend_address_pool
    backend_http_settings_collection:
      - port: 80
        protocol: http
        cookie_based_affinity: enabled
        name: sample_appgateway_http_settings
    http_listeners:
      - frontend_ip_configuration: sample_gateway_frontend_ip_config
        frontend_port: ag_frontend_port
        name: sample_http_listener
    request_routing_rules:
      - rule_type: Basic
        backend_address_pool: test_backend_address_pool
        backend_http_settings: sample_appgateway_http_settings
        http_listener: sample_http_listener
        name: rule1

- name: Create instance of Application Gateway waf_v2 with waf configuration
  azure_rm_appgateway:
    resource_group: myResourceGroup
    name: myAppGateway
    sku:
      name: waf_v2
      tier: waf_v2
      capacity: 2
    gateway_ip_configurations:
      - subnet:
          id: "{{ subnet_id }}"
        name: app_gateway_ip_config
    frontend_ip_configurations:
      - subnet:
          id: "{{ subnet_id }}"
        name: sample_gateway_frontend_ip_config
    frontend_ports:
      - port: 90
        name: ag_frontend_port
    backend_address_pools:
      - backend_addresses:
          - ip_address: 10.0.0.4
        name: test_backend_address_pool
    backend_http_settings_collection:
      - port: 80
        protocol: http
        cookie_based_affinity: enabled
        name: sample_appgateway_http_settings
    http_listeners:
      - frontend_ip_configuration: sample_gateway_frontend_ip_config
        frontend_port: ag_frontend_port
        name: sample_http_listener
    request_routing_rules:
      - rule_type: Basic
        backend_address_pool: test_backend_address_pool
        backend_http_settings: sample_appgateway_http_settings
        http_listener: sample_http_listener
        name: rule1
    web_application_firewall_configuration:
      - enabled: true
        firewall_mode: Detection
        rule_set_type: OWASP
        rule_set_version: 3.0
        request_body_check: true
        max_request_body_size_in_kb: 128
        file_upload_limit_in_mb: 100

- name: Stop an Application Gateway instance
  azure_rm_appgateway:
    resource_group: myResourceGroup
    name: myAppGateway
    gateway_state: stopped

- name: Start an Application Gateway instance
  azure_rm_appgateway:
    resource_group: myResourceGroup
    name: myAppGateway
    gateway_state: started
'''

RETURN = '''
id:
    description:
        - Application gateway resource ID.
    returned: always
    type: str
    sample: /subscriptions/xxxxxxxx-xxxx-xxxx-xxxx-xxxxxxxxxxxx/resourceGroups/myResourceGroup/providers/Microsoft.Network/applicationGateways/myAppGw
name:
    description:
        - Name of application gateway.
    returned: always
    type: str
    sample: myAppGw
resource_group:
    description:
        - Name of resource group.
    returned: always
    type: str
    sample: myResourceGroup
location:
    description:
        - Location of application gateway.
    returned: always
    type: str
    sample: centralus
operational_state:
    description:
        - Operating state of application gateway.
    returned: always
    type: str
    sample: Running
provisioning_state:
    description:
        - Provisioning state of application gateway.
    returned: always
    type: str
    sample: Succeeded
'''

import time
from ansible_collections.azure.azcollection.plugins.module_utils.azure_rm_common import AzureRMModuleBase
from copy import deepcopy
from ansible.module_utils.common.dict_transformations import (
    _snake_to_camel, dict_merge, recursive_diff,
)

try:
    from azure.core.exceptions import ResourceNotFoundError
    from azure.core.polling import LROPoller
    from msrestazure.tools import parse_resource_id, is_valid_resource_id
except ImportError:
    # This is handled in azure_rm_common
    pass


class Actions:
    NoAction, Create, Update, Delete, Start, Stop = range(6)


sku_spec = dict(
    capacity=dict(type='int'),
    name=dict(type='str', choices=['standard_small', 'standard_medium', 'standard_large', 'standard_v2', 'waf_medium', 'waf_large', 'waf_v2']),
    tier=dict(type='str', choices=['standard', 'standard_v2', 'waf', 'waf_v2']),
)


ssl_policy_spec = dict(
    disabled_ssl_protocols=dict(type='list'),
    policy_type=dict(type='str', choices=['predefined', 'custom']),
    policy_name=dict(type='str', choices=['ssl_policy20150501', 'ssl_policy20170401', 'ssl_policy20170401_s']),
    cipher_suites=dict(type='list'),
    min_protocol_version=dict(type='str', choices=['tls_v1_0', 'tls_v1_1', 'tls_v1_2'])
)


probe_spec = dict(
    host=dict(type='str'),
    interval=dict(type='int'),
    name=dict(type='str'),
    path=dict(type='str'),
    protocol=dict(type='str', choices=['http', 'https']),
    timeout=dict(type='int'),
    unhealthy_threshold=dict(type='int'),
    pick_host_name_from_backend_http_settings=dict(type='bool', default=False)
)


redirect_path_rules_spec = dict(
    name=dict(type='str'),
    path_map_name=dict(type='str'),
)


redirect_configuration_spec = dict(
    include_path=dict(type='bool'),
    include_query_string=dict(type='bool'),
    name=dict(type='str'),
    redirect_type=dict(type='str', choices=['permanent', 'found', 'see_other', 'temporary']),
    target_listener=dict(type='str'),
    request_routing_rules=dict(type='list', elements='str'),
    url_path_maps=dict(type='list', elements='str'),
    path_rules=dict(type='list', elements='dict', options=redirect_path_rules_spec),
)


rewrite_condition_spec = dict(
    variable=dict(type='str', required=True),
    pattern=dict(type='str', required=True),
    ignore_case=dict(type='bool', default=True),
    negate=dict(type='bool', default=False),
)


rewrite_header_configuration_spec = dict(
    header_name=dict(type='str', required=True),
    header_value=dict(type='str', default=''),
)


rewrite_url_configuration_spec = dict(
    modified_path=dict(type='str'),
    modified_query_string=dict(type='str'),
    reroute=dict(type='bool', default=False),
)


rewrite_action_set_spec = dict(
    request_header_configurations=dict(type='list', elements='dict', options=rewrite_header_configuration_spec, default=[]),
    response_header_configurations=dict(type='list', elements='dict', options=rewrite_header_configuration_spec, default=[]),
    url_configuration=dict(type='dict', options=rewrite_url_configuration_spec),
)


rewrite_rule_spec = dict(
    name=dict(type='str', required=True),
    rule_sequence=dict(type='int', required=True),
    conditions=dict(type='list', elements='dict', options=rewrite_condition_spec, default=[]),
    action_set=dict(type='dict', required=True, options=rewrite_action_set_spec),
)


rewrite_rule_set_spec = dict(
    name=dict(type='str', required=True),
    rewrite_rules=dict(type='list', elements='dict', required=True, options=rewrite_rule_spec),
)


path_rules_spec = dict(
    name=dict(type='str'),
    backend_address_pool=dict(type='str'),
    backend_http_settings=dict(type='str'),
    redirect_configuration=dict(type='str'),
    paths=dict(type='list', elements='str'),
    rewrite_rule_set=dict(type='str'),
)


url_path_maps_spec = dict(
    name=dict(type='str'),
    default_backend_address_pool=dict(type='str'),
    default_backend_http_settings=dict(type='str'),
    path_rules=dict(
        type='list',
        elements='dict',
        options=path_rules_spec,
        mutually_exclusive=[('backend_address_pool', 'redirect_configuration')],
        required_one_of=[('backend_address_pool', 'redirect_configuration')],
        required_together=[('backend_address_pool', 'backend_http_settings')],
    ),
    default_redirect_configuration=dict(type='str'),
    default_rewrite_rule_set=dict(type='str'),
)

autoscale_configuration_spec = dict(
    max_capacity=dict(type='int'),
    min_capacity=dict(type='int'),
)

waf_configuration_exclusions_spec = dict(
    match_variable=dict(type='str'),
    selector=dict(type='str'),
    selector_match_operator=dict(type='str'),
)

waf_configuration_disabled_rule_groups_spec = dict(
    rule_group_name=dict(type='str'),
    rules=dict(type='list', elements='int', default=[]),
)

web_application_firewall_configuration_spec = dict(
    enabled=dict(type='bool'),
    firewall_mode=dict(type='str', choices=['Detection', 'Prevention']),
    rule_set_type=dict(type='str', choices=['OWASP']),
    rule_set_version=dict(type='str'),
    request_body_check=dict(type='bool'),
    max_request_body_size=dict(type='int'),
    max_request_body_size_in_kb=dict(type='int'),
    file_upload_limit_in_mb=dict(type='int'),
    exclusions=dict(type='list', elements='dict', options=waf_configuration_exclusions_spec, default=[]),
    disabled_rule_groups=dict(type='list', elements='dict', options=waf_configuration_disabled_rule_groups_spec, default=[]),
)

trusted_root_certificates_spec = dict(
    name=dict(type='str'),
    data=dict(type='str'),
    key_vault_secret_id=dict(type='str', default='')
)


class AzureRMApplicationGateways(AzureRMModuleBase):
    """Configuration class for an Azure RM Application Gateway resource"""

    def __init__(self):
        self.module_arg_spec = dict(
            resource_group=dict(
                type='str',
                required=True
            ),
            name=dict(
                type='str',
                required=True
            ),
            location=dict(
                type='str'
            ),
            sku=dict(
                type='dict',
                options=sku_spec,
            ),
            ssl_policy=dict(
                type='dict',
                options=ssl_policy_spec
            ),
            gateway_ip_configurations=dict(
                type='list'
            ),
            authentication_certificates=dict(
                type='list'
            ),
            ssl_certificates=dict(
                type='list'
            ),
            trusted_root_certificates=dict(
                type='list',
                elements='dict',
                options=trusted_root_certificates_spec
            ),
            redirect_configurations=dict(
                type='list',
                elements='dict',
                options=redirect_configuration_spec
            ),
            rewrite_rule_sets=dict(
                type='list',
                elements='dict',
                options=rewrite_rule_set_spec
            ),
            frontend_ip_configurations=dict(
                type='list'
            ),
            frontend_ports=dict(
                type='list'
            ),
            backend_address_pools=dict(
                type='list'
            ),
            backend_http_settings_collection=dict(
                type='list'
            ),
            probes=dict(
                type='list',
                elements='dict',
                options=probe_spec
            ),
            http_listeners=dict(
                type='list'
            ),
            url_path_maps=dict(
                type='list',
                elements='dict',
                options=url_path_maps_spec,
                mutually_exclusive=[('default_backend_address_pool', 'default_redirect_configuration')],
                required_one_of=[('default_backend_address_pool', 'default_redirect_configuration')],
                required_together=[('default_backend_address_pool', 'default_backend_http_settings')],
            ),
            request_routing_rules=dict(
                type='list'
            ),
            autoscale_configuration=dict(
                type='dict',
                options=autoscale_configuration_spec,
            ),
            web_application_firewall_configuration=dict(
                type='dict',
                options=web_application_firewall_configuration_spec
            ),
            enable_http2=dict(
                type='bool',
                default=False
            ),
            gateway_state=dict(
                type='str',
                choices=['started', 'stopped'],
            ),
            state=dict(
                type='str',
                default='present',
                choices=['present', 'absent']
            ),
        )

        self.resource_group = None
        self.name = None
        self.parameters = dict()

        self.results = dict(changed=False)
        self.state = None
        self.gateway_state = None
        self.to_do = Actions.NoAction

        super(AzureRMApplicationGateways, self).__init__(derived_arg_spec=self.module_arg_spec,
                                                         supports_check_mode=True,
                                                         supports_tags=True)

    def exec_module(self, **kwargs):
        """Main module execution method"""
        for key in list(self.module_arg_spec.keys()) + ['tags']:
            if hasattr(self, key):
                setattr(self, key, kwargs[key])
            elif kwargs[key] is not None:
                if key == "id":
                    self.parameters["id"] = kwargs[key]
                elif key == "location":
                    self.parameters["location"] = kwargs[key]
                elif key == "sku":
                    ev = deepcopy(kwargs[key])
                    if 'name' in ev:
                        if ev['name'] == 'standard_small':
                            ev['name'] = 'Standard_Small'
                        elif ev['name'] == 'standard_medium':
                            ev['name'] = 'Standard_Medium'
                        elif ev['name'] == 'standard_large':
                            ev['name'] = 'Standard_Large'
                        elif ev['name'] == 'standard_v2':
                            ev['name'] = 'Standard_v2'
                        elif ev['name'] == 'waf_medium':
                            ev['name'] = 'WAF_Medium'
                        elif ev['name'] == 'waf_large':
                            ev['name'] = 'WAF_Large'
                        elif ev['name'] == 'waf_v2':
                            ev['name'] = 'WAF_v2'
                    if 'tier' in ev:
                        if ev['tier'] == 'standard':
                            ev['tier'] = 'Standard'
                        if ev['tier'] == 'standard_v2':
                            ev['tier'] = 'Standard_v2'
                        elif ev['tier'] == 'waf':
                            ev['tier'] = 'WAF'
                        elif ev['tier'] == 'waf_v2':
                            ev['tier'] = 'WAF_v2'
                    self.parameters["sku"] = ev
                elif key == "ssl_policy":
                    ev = deepcopy(kwargs[key])
                    if 'policy_type' in ev:
                        ev['policy_type'] = _snake_to_camel(ev['policy_type'], True)
                    if 'policy_name' in ev:
                        if ev['policy_name'] == 'ssl_policy20150501':
                            ev['policy_name'] = 'AppGwSslPolicy20150501'
                        elif ev['policy_name'] == 'ssl_policy20170401':
                            ev['policy_name'] = 'AppGwSslPolicy20170401'
                        elif ev['policy_name'] == 'ssl_policy20170401_s':
                            ev['policy_name'] = 'AppGwSslPolicy20170401S'
                    if 'min_protocol_version' in ev:
                        if ev['min_protocol_version'] == 'tls_v1_0':
                            ev['min_protocol_version'] = 'TLSv1_0'
                        elif ev['min_protocol_version'] == 'tls_v1_1':
                            ev['min_protocol_version'] = 'TLSv1_1'
                        elif ev['min_protocol_version'] == 'tls_v1_2':
                            ev['min_protocol_version'] = 'TLSv1_2'
                    if 'disabled_ssl_protocols' in ev:
                        protocols = ev['disabled_ssl_protocols']
                        if protocols is not None:
                            for i in range(len(protocols)):
                                if protocols[i] == 'tls_v1_0':
                                    protocols[i] = 'TLSv1_0'
                                elif protocols[i] == 'tls_v1_1':
                                    protocols[i] = 'TLSv1_1'
                                elif protocols[i] == 'tls_v1_2':
                                    protocols[i] = 'TLSv1_2'
                    if 'cipher_suites' in ev:
                        suites = ev['cipher_suites']
                        if suites is not None:
                            for i in range(len(suites)):
                                suites[i] = suites[i].upper()
<<<<<<< HEAD
                    self.parameters[key] = ev
=======
                    for prop_name in ['policy_name', 'min_protocol_version', 'disabled_ssl_protocols', 'cipher_suites']:
                        if prop_name in ev and ev[prop_name] is None:
                            # delete unspecified properties for clean comparison
                            del ev[prop_name]
                    self.parameters["ssl_policy"] = ev
>>>>>>> fdae081a
                elif key == "gateway_ip_configurations":
                    ev = deepcopy(kwargs[key])
                    for i in range(len(ev)):
                        item = ev[i]
                        if 'subnet' in item and 'name' in item['subnet'] and 'virtual_network_name' in item['subnet']:
                            id = subnet_id(self.subscription_id,
                                           kwargs['resource_group'],
                                           item['subnet']['virtual_network_name'],
                                           item['subnet']['name'])
                            item['subnet'] = {'id': id}
                    self.parameters["gateway_ip_configurations"] = ev
                elif key == "authentication_certificates":
                    self.parameters["authentication_certificates"] = kwargs[key]
                elif key == "ssl_certificates":
                    self.parameters["ssl_certificates"] = kwargs[key]
                elif key == "trusted_root_certificates":
                    self.parameters["trusted_root_certificates"] = kwargs[key]
                elif key == "redirect_configurations":
                    ev = deepcopy(kwargs[key])
                    for i in range(len(ev)):
                        item = ev[i]
                        if 'redirect_type' in item:
                            item['redirect_type'] = _snake_to_camel(item['redirect_type'], True)
                        if 'target_listener' in item:
                            id = http_listener_id(self.subscription_id,
                                                  kwargs['resource_group'],
                                                  kwargs['name'],
                                                  item['target_listener'])
                            item['target_listener'] = {'id': id}
                        if item['request_routing_rules']:
                            for j in range(len(item['request_routing_rules'])):
                                rule_name = item['request_routing_rules'][j]
                                id = request_routing_rule_id(self.subscription_id,
                                                             kwargs['resource_group'],
                                                             kwargs['name'],
                                                             rule_name)
                                item['request_routing_rules'][j] = {'id': id}
                        else:
                            del item['request_routing_rules']
                        if item['url_path_maps']:
                            for j in range(len(item['url_path_maps'])):
                                pathmap_name = item['url_path_maps'][j]
                                id = url_path_map_id(self.subscription_id,
                                                     kwargs['resource_group'],
                                                     kwargs['name'],
                                                     pathmap_name)
                                item['url_path_maps'][j] = {'id': id}
                        else:
                            del item['url_path_maps']
                        if item['path_rules']:
                            for j in range(len(item['path_rules'])):
                                pathrule = item['path_rules'][j]
                                if 'name' in pathrule and 'path_map_name' in pathrule:
                                    id = url_path_rule_id(self.subscription_id,
                                                          kwargs['resource_group'],
                                                          kwargs['name'],
                                                          pathrule['path_map_name'],
                                                          pathrule['name'])
                                    item['path_rules'][j] = {'id': id}
                        else:
                            del item['path_rules']
                    self.parameters["redirect_configurations"] = ev
                elif key == "rewrite_rule_sets":
                    ev = kwargs[key]
                    for i in range(len(ev)):
                        ev2 = ev[i]['rewrite_rules']
                        for j in range(len(ev2)):
                            item2 = ev2[j]
                            if item2['action_set'].get('url_configuration'):
                                if not item2['action_set']['url_configuration'].get('modified_path'):
                                    del item2['action_set']['url_configuration']['modified_path']
                                if not item2['action_set']['url_configuration'].get('modified_query_string'):
                                    del item2['action_set']['url_configuration']['modified_query_string']
                            else:
                                del item2['action_set']['url_configuration']
                    self.parameters["rewrite_rule_sets"] = ev
                elif key == "frontend_ip_configurations":
                    ev = deepcopy(kwargs[key])
                    for i in range(len(ev)):
                        item = ev[i]
                        if 'private_ip_allocation_method' in item:
                            item['private_ip_allocation_method'] = _snake_to_camel(item['private_ip_allocation_method'], True)
                        if 'public_ip_address' in item:
                            id = public_ip_id(self.subscription_id,
                                              kwargs['resource_group'],
                                              item['public_ip_address'])
                            item['public_ip_address'] = {'id': id}
                        if 'subnet' in item and 'name' in item['subnet'] and 'virtual_network_name' in item['subnet']:
                            id = subnet_id(self.subscription_id,
                                           kwargs['resource_group'],
                                           item['subnet']['virtual_network_name'],
                                           item['subnet']['name'])
                            item['subnet'] = {'id': id}
                    self.parameters["frontend_ip_configurations"] = ev
                elif key == "frontend_ports":
                    self.parameters["frontend_ports"] = kwargs[key]
                elif key == "backend_address_pools":
                    self.parameters["backend_address_pools"] = kwargs[key]
                elif key == "probes":
                    ev = deepcopy(kwargs[key])
                    for i in range(len(ev)):
                        item = ev[i]
                        if 'protocol' in item:
                            item['protocol'] = _snake_to_camel(item['protocol'], True)
                        if 'pick_host_name_from_backend_http_settings' in item and item['pick_host_name_from_backend_http_settings'] and 'host' in item:
                            del item['host']
                    self.parameters["probes"] = ev
                elif key == "backend_http_settings_collection":
                    ev = deepcopy(kwargs[key])
                    for i in range(len(ev)):
                        item = ev[i]
                        if 'protocol' in item:
                            item['protocol'] = _snake_to_camel(item['protocol'], True)
                        if 'cookie_based_affinity' in item:
                            item['cookie_based_affinity'] = _snake_to_camel(item['cookie_based_affinity'], True)
                        if 'probe' in item:
                            id = probe_id(self.subscription_id,
                                          kwargs['resource_group'],
                                          kwargs['name'],
                                          item['probe'])
                            item['probe'] = {'id': id}
                        if 'trusted_root_certificates' in item:
                            for j in range(len(item['trusted_root_certificates'])):
                                id = item['trusted_root_certificates'][j]
                                id = id if is_valid_resource_id(id) else trusted_root_certificate_id(self.subscription_id,
                                                                                                     kwargs['resource_group'],
                                                                                                     kwargs['name'],
                                                                                                     id)
                                item['trusted_root_certificates'][j] = {'id': id}
                    self.parameters["backend_http_settings_collection"] = ev
                elif key == "http_listeners":
                    ev = deepcopy(kwargs[key])
                    for i in range(len(ev)):
                        item = ev[i]
                        if 'frontend_ip_configuration' in item:
                            id = frontend_ip_configuration_id(self.subscription_id,
                                                              kwargs['resource_group'],
                                                              kwargs['name'],
                                                              item['frontend_ip_configuration'])
                            item['frontend_ip_configuration'] = {'id': id}

                        if 'frontend_port' in item:
                            id = frontend_port_id(self.subscription_id,
                                                  kwargs['resource_group'],
                                                  kwargs['name'],
                                                  item['frontend_port'])
                            item['frontend_port'] = {'id': id}
                        if 'ssl_certificate' in item:
                            id = ssl_certificate_id(self.subscription_id,
                                                    kwargs['resource_group'],
                                                    kwargs['name'],
                                                    item['ssl_certificate'])
                            item['ssl_certificate'] = {'id': id}
                        if 'protocol' in item:
                            item['protocol'] = _snake_to_camel(item['protocol'], True)
                        ev[i] = item
                    self.parameters["http_listeners"] = ev
                elif key == "url_path_maps":
                    ev = deepcopy(kwargs[key])
                    for i in range(len(ev)):
                        item = ev[i]
                        if item['default_backend_address_pool']:
                            id = backend_address_pool_id(self.subscription_id,
                                                         kwargs['resource_group'],
                                                         kwargs['name'],
                                                         item['default_backend_address_pool'])
                            item['default_backend_address_pool'] = {'id': id}
                        else:
                            del item['default_backend_address_pool']
                        if item['default_backend_http_settings']:
                            id = backend_http_settings_id(self.subscription_id,
                                                          kwargs['resource_group'],
                                                          kwargs['name'],
                                                          item['default_backend_http_settings'])
                            item['default_backend_http_settings'] = {'id': id}
                        else:
                            del item['default_backend_http_settings']
                        if 'path_rules' in item:
                            ev2 = item['path_rules']
                            for j in range(len(ev2)):
                                item2 = ev2[j]
                                if item2['backend_address_pool']:
                                    id = backend_address_pool_id(self.subscription_id,
                                                                 kwargs['resource_group'],
                                                                 kwargs['name'],
                                                                 item2['backend_address_pool'])
                                    item2['backend_address_pool'] = {'id': id}
                                else:
                                    del item2['backend_address_pool']
                                if item2['backend_http_settings']:
                                    id = backend_http_settings_id(self.subscription_id,
                                                                  kwargs['resource_group'],
                                                                  kwargs['name'],
                                                                  item2['backend_http_settings'])
                                    item2['backend_http_settings'] = {'id': id}
                                else:
                                    del item2['backend_http_settings']
                                if item2['redirect_configuration']:
                                    id = redirect_configuration_id(self.subscription_id,
                                                                   kwargs['resource_group'],
                                                                   kwargs['name'],
                                                                   item2['redirect_configuration'])
                                    item2['redirect_configuration'] = {'id': id}
                                else:
                                    del item2['redirect_configuration']
                                if item2['rewrite_rule_set']:
                                    id = item2['rewrite_rule_set']
                                    id = id if is_valid_resource_id(id) else rewrite_rule_set_id(self.subscription_id,
                                                                                                 kwargs['resource_group'],
                                                                                                 kwargs['name'],
                                                                                                 id)
                                    item2['rewrite_rule_set'] = {'id': id}
                                else:
                                    del item2['rewrite_rule_set']
                                ev2[j] = item2
                        if item['default_redirect_configuration']:
                            id = redirect_configuration_id(self.subscription_id,
                                                           kwargs['resource_group'],
                                                           kwargs['name'],
                                                           item['default_redirect_configuration'])
                            item['default_redirect_configuration'] = {'id': id}
                        else:
                            del item['default_redirect_configuration']
                        if item['default_rewrite_rule_set']:
                            id = item['default_rewrite_rule_set']
                            id = id if is_valid_resource_id(id) else rewrite_rule_set_id(self.subscription_id,
                                                                                         kwargs['resource_group'],
                                                                                         kwargs['name'],
                                                                                         id)
                            item['default_rewrite_rule_set'] = {'id': id}
                        else:
                            del item['default_rewrite_rule_set']
                        ev[i] = item
                    self.parameters["url_path_maps"] = ev
                elif key == "request_routing_rules":
                    ev = deepcopy(kwargs[key])
                    for i in range(len(ev)):
                        item = ev[i]
                        if 'rule_type' in item and item['rule_type'] == 'path_based_routing' and 'backend_address_pool' in item:
                            del item['backend_address_pool']
                        if 'backend_address_pool' in item:
                            id = backend_address_pool_id(self.subscription_id,
                                                         kwargs['resource_group'],
                                                         kwargs['name'],
                                                         item['backend_address_pool'])
                            item['backend_address_pool'] = {'id': id}
                        if 'backend_http_settings' in item:
                            id = backend_http_settings_id(self.subscription_id,
                                                          kwargs['resource_group'],
                                                          kwargs['name'],
                                                          item['backend_http_settings'])
                            item['backend_http_settings'] = {'id': id}
                        if 'http_listener' in item:
                            id = http_listener_id(self.subscription_id,
                                                  kwargs['resource_group'],
                                                  kwargs['name'],
                                                  item['http_listener'])
                            item['http_listener'] = {'id': id}
                        if 'protocol' in item:
                            item['protocol'] = _snake_to_camel(item['protocol'], True)
                        if 'rule_type' in item:
                            item['rule_type'] = _snake_to_camel(item['rule_type'], True)
                        if 'redirect_configuration' in item:
                            id = redirect_configuration_id(self.subscription_id,
                                                           kwargs['resource_group'],
                                                           kwargs['name'],
                                                           item['redirect_configuration'])
                            item['redirect_configuration'] = {'id': id}
                        if 'url_path_map' in item:
                            id = url_path_map_id(self.subscription_id,
                                                 kwargs['resource_group'],
                                                 kwargs['name'],
                                                 item['url_path_map'])
                            item['url_path_map'] = {'id': id}
                        if item.get('rewrite_rule_set'):
                            id = item.get('rewrite_rule_set')
                            id = id if is_valid_resource_id(id) else rewrite_rule_set_id(self.subscription_id,
                                                                                         kwargs['resource_group'],
                                                                                         kwargs['name'],
                                                                                         id)
                            item['rewrite_rule_set'] = {'id': id}
                        ev[i] = item
                    self.parameters["request_routing_rules"] = ev
                elif key == "etag":
                    self.parameters["etag"] = kwargs[key]
                elif key == "autoscale_configuration":
                    self.parameters["autoscale_configuration"] = kwargs[key]
                elif key == "web_application_firewall_configuration":
                    self.parameters["web_application_firewall_configuration"] = kwargs[key]
                elif key == "enable_http2":
                    self.parameters["enable_http2"] = kwargs[key]

        response = None

        resource_group = self.get_resource_group(self.resource_group)

        if "location" not in self.parameters:
            self.parameters["location"] = resource_group.location

        old_response = self.get_applicationgateway()

        if not old_response:
            self.log("Application Gateway instance doesn't exist")
            if self.state == 'absent':
                self.log("Old instance didn't exist")
            else:
                self.to_do = Actions.Create
        else:
            self.log("Application Gateway instance already exists")
            if self.state == 'absent':
                self.to_do = Actions.Delete
            elif self.state == 'present':
                self.log("Need to check if Application Gateway instance has to be deleted or may be updated")
                self.to_do = Actions.Update

        if (self.to_do == Actions.Update):
            if (old_response['operational_state'] == 'Stopped' and self.gateway_state == 'started'):
                self.to_do = Actions.Start
            elif (old_response['operational_state'] == 'Running' and self.gateway_state == 'stopped'):
                self.to_do = Actions.Stop
            elif ((old_response['operational_state'] == 'Stopped' and self.gateway_state == 'stopped') or
                  (old_response['operational_state'] == 'Running' and self.gateway_state == 'started')):
                self.to_do = Actions.NoAction
            elif (self.parameters['location'] != old_response['location'] or
                    self.parameters['enable_http2'] != old_response['enable_http2'] or
                    self.parameters['sku']['name'] != old_response['sku']['name'] or
                    self.parameters['sku']['tier'] != old_response['sku']['tier'] or
                    self.parameters['sku'].get('capacity', None) != old_response['sku'].get('capacity', None) or
                    not compare_arrays(old_response, self.parameters, 'authentication_certificates') or
                    not compare_dicts(old_response, self.parameters, 'ssl_policy') or
                    not compare_arrays(old_response, self.parameters, 'gateway_ip_configurations') or
                    not compare_arrays(old_response, self.parameters, 'redirect_configurations') or
                    not compare_arrays(old_response, self.parameters, 'rewrite_rule_sets') or
                    not compare_arrays(old_response, self.parameters, 'frontend_ip_configurations') or
                    not compare_arrays(old_response, self.parameters, 'frontend_ports') or
                    not compare_arrays(old_response, self.parameters, 'backend_address_pools') or
                    not compare_arrays(old_response, self.parameters, 'probes') or
                    not compare_arrays(old_response, self.parameters, 'backend_http_settings_collection') or
                    not compare_arrays(old_response, self.parameters, 'request_routing_rules') or
                    not compare_arrays(old_response, self.parameters, 'http_listeners') or
                    not compare_arrays(old_response, self.parameters, 'url_path_maps') or
                    not compare_arrays(old_response, self.parameters, 'trusted_root_certificates') or
                    not compare_dicts(old_response, self.parameters, 'autoscale_configuration') or
                    not compare_dicts(old_response, self.parameters, 'web_application_firewall_configuration')):
                self.to_do = Actions.Update
            else:
                self.to_do = Actions.NoAction

        if (self.to_do == Actions.Create) or (self.to_do == Actions.Update):
            self.log("Need to Create / Update the Application Gateway instance")

            if self.check_mode:
                self.results['changed'] = True
                self.results["parameters"] = self.parameters
                return self.results

            response = self.create_update_applicationgateway()

            if not old_response:
                self.results['changed'] = True
            else:
                self.results['changed'] = old_response.__ne__(response)
            self.log("Creation / Update done")
        elif (self.to_do == Actions.Start) or (self.to_do == Actions.Stop):
            self.log("Need to Start / Stop the Application Gateway instance")
            self.results['changed'] = True
            response = old_response

            if self.check_mode:
                return self.results
            elif self.to_do == Actions.Start:
                self.start_applicationgateway()
                response["operational_state"] = "Running"
            else:
                self.stop_applicationgateway()
                response["operational_state"] = "Stopped"

        elif self.to_do == Actions.Delete:
            self.log("Application Gateway instance deleted")
            self.results['changed'] = True

            if self.check_mode:
                return self.results

            self.delete_applicationgateway()
            # make sure instance is actually deleted, for some Azure resources, instance is hanging around
            # for some time after deletion -- this should be really fixed in Azure
            while self.get_applicationgateway():
                time.sleep(20)
        else:
            self.log("Application Gateway instance unchanged")
            self.results['changed'] = False
            response = old_response

        if response:
            self.results.update(self.format_response(response))

        return self.results

    def create_update_applicationgateway(self):
        '''
        Creates or updates Application Gateway with the specified configuration.

        :return: deserialized Application Gateway instance state dictionary
        '''
        self.log("Creating / Updating the Application Gateway instance {0}".format(self.name))

        try:
            response = self.network_client.application_gateways.begin_create_or_update(resource_group_name=self.resource_group,
                                                                                       application_gateway_name=self.name,
                                                                                       parameters=self.parameters)
            if isinstance(response, LROPoller):
                response = self.get_poller_result(response)

        except Exception as exc:
            self.log('Error attempting to create the Application Gateway instance.')
            self.fail("Error creating the Application Gateway instance: {0}".format(str(exc)))
        return response.as_dict()

    def delete_applicationgateway(self):
        '''
        Deletes specified Application Gateway instance in the specified subscription and resource group.

        :return: True
        '''
        self.log("Deleting the Application Gateway instance {0}".format(self.name))
        try:
            response = self.network_client.application_gateways.begin_delete(resource_group_name=self.resource_group,
                                                                             application_gateway_name=self.name)
        except Exception as e:
            self.log('Error attempting to delete the Application Gateway instance.')
            self.fail("Error deleting the Application Gateway instance: {0}".format(str(e)))

        return True

    def get_applicationgateway(self):
        '''
        Gets the properties of the specified Application Gateway.

        :return: deserialized Application Gateway instance state dictionary
        '''
        self.log("Checking if the Application Gateway instance {0} is present".format(self.name))
        found = False
        try:
            response = self.network_client.application_gateways.get(resource_group_name=self.resource_group,
                                                                    application_gateway_name=self.name)
            found = True
            self.log("Response : {0}".format(response))
            self.log("Application Gateway instance : {0} found".format(response.name))
        except ResourceNotFoundError as e:
            self.log('Did not find the Application Gateway instance.')
        if found is True:
            return response.as_dict()

        return False

    def start_applicationgateway(self):
        self.log("Starting the Application Gateway instance {0}".format(self.name))
        try:
            response = self.network_client.application_gateways.begin_start(resource_group_name=self.resource_group,
                                                                            application_gateway_name=self.name)
            if isinstance(response, LROPoller):
                self.get_poller_result(response)
        except Exception as e:
            self.log('Error attempting to start the Application Gateway instance.')
            self.fail("Error starting the Application Gateway instance: {0}".format(str(e)))

    def stop_applicationgateway(self):
        self.log("Stopping the Application Gateway instance {0}".format(self.name))
        try:
            response = self.network_client.application_gateways.begin_stop(resource_group_name=self.resource_group,
                                                                           application_gateway_name=self.name)
            if isinstance(response, LROPoller):
                self.get_poller_result(response)
        except Exception as e:
            self.log('Error attempting to stop the Application Gateway instance.')
            self.fail("Error stopping the Application Gateway instance: {0}".format(str(e)))

    def format_response(self, appgw_dict):
        id = appgw_dict.get("id")
        id_dict = parse_resource_id(id)
        d = {
            "id": id,
            "name": appgw_dict.get("name"),
            "resource_group": id_dict.get('resource_group', self.resource_group),
            "location": appgw_dict.get("location"),
            "operational_state": appgw_dict.get("operational_state"),
            "provisioning_state": appgw_dict.get("provisioning_state"),
        }
        return d


def public_ip_id(subscription_id, resource_group_name, name):
    """Generate the id for a frontend ip configuration"""
    return '/subscriptions/{0}/resourceGroups/{1}/providers/Microsoft.Network/publicIPAddresses/{2}'.format(
        subscription_id,
        resource_group_name,
        name
    )


def frontend_ip_configuration_id(subscription_id, resource_group_name, appgateway_name, name):
    """Generate the id for a frontend ip configuration"""
    return '/subscriptions/{0}/resourceGroups/{1}/providers/Microsoft.Network/applicationGateways/{2}/frontendIPConfigurations/{3}'.format(
        subscription_id,
        resource_group_name,
        appgateway_name,
        name
    )


def frontend_port_id(subscription_id, resource_group_name, appgateway_name, name):
    """Generate the id for a frontend port"""
    return '/subscriptions/{0}/resourceGroups/{1}/providers/Microsoft.Network/applicationGateways/{2}/frontendPorts/{3}'.format(
        subscription_id,
        resource_group_name,
        appgateway_name,
        name
    )


def redirect_configuration_id(subscription_id, resource_group_name, appgateway_name, name):
    """Generate the id for a redirect configuration"""
    return '/subscriptions/{0}/resourceGroups/{1}/providers/Microsoft.Network/applicationGateways/{2}/redirectConfigurations/{3}'.format(
        subscription_id,
        resource_group_name,
        appgateway_name,
        name
    )


def ssl_certificate_id(subscription_id, resource_group_name, ssl_certificate_name, name):
    """Generate the id for a frontend port"""
    return '/subscriptions/{0}/resourceGroups/{1}/providers/Microsoft.Network/applicationGateways/{2}/sslCertificates/{3}'.format(
        subscription_id,
        resource_group_name,
        ssl_certificate_name,
        name
    )


def backend_address_pool_id(subscription_id, resource_group_name, appgateway_name, name):
    """Generate the id for an address pool"""
    return '/subscriptions/{0}/resourceGroups/{1}/providers/Microsoft.Network/applicationGateways/{2}/backendAddressPools/{3}'.format(
        subscription_id,
        resource_group_name,
        appgateway_name,
        name
    )


def probe_id(subscription_id, resource_group_name, appgateway_name, name):
    """Generate the id for a probe"""
    return '/subscriptions/{0}/resourceGroups/{1}/providers/Microsoft.Network/applicationGateways/{2}/probes/{3}'.format(
        subscription_id,
        resource_group_name,
        appgateway_name,
        name
    )


def backend_http_settings_id(subscription_id, resource_group_name, appgateway_name, name):
    """Generate the id for a http settings"""
    return '/subscriptions/{0}/resourceGroups/{1}/providers/Microsoft.Network/applicationGateways/{2}/backendHttpSettingsCollection/{3}'.format(
        subscription_id,
        resource_group_name,
        appgateway_name,
        name
    )


def http_listener_id(subscription_id, resource_group_name, appgateway_name, name):
    """Generate the id for a http listener"""
    return '/subscriptions/{0}/resourceGroups/{1}/providers/Microsoft.Network/applicationGateways/{2}/httpListeners/{3}'.format(
        subscription_id,
        resource_group_name,
        appgateway_name,
        name
    )


def url_path_map_id(subscription_id, resource_group_name, appgateway_name, name):
    """Generate the id for a url path map"""
    return '/subscriptions/{0}/resourceGroups/{1}/providers/Microsoft.Network/applicationGateways/{2}/urlPathMaps/{3}'.format(
        subscription_id,
        resource_group_name,
        appgateway_name,
        name
    )


def url_path_rule_id(subscription_id, resource_group_name, appgateway_name, url_path_map_name, name):
    """Generate the id for a url path map"""
    return '/subscriptions/{0}/resourceGroups/{1}/providers/Microsoft.Network/applicationGateways/{2}/urlPathMaps/{3}/pathRules/{4}'.format(
        subscription_id,
        resource_group_name,
        appgateway_name,
        url_path_map_name,
        name
    )


def subnet_id(subscription_id, resource_group_name, virtual_network_name, name):
    """Generate the id for a subnet in a virtual network"""
    return '/subscriptions/{0}/resourceGroups/{1}/providers/Microsoft.Network/virtualNetworks/{2}/subnets/{3}'.format(
        subscription_id,
        resource_group_name,
        virtual_network_name,
        name
    )


def ip_configuration_id(subscription_id, resource_group_name, network_interface_name, name):
    """Generate the id for a request routing rule in an application gateway"""
    return '/subscriptions/{0}/resourceGroups/{1}/providers/Microsoft.Network/networkInterfaces/{2}/ipConfigurations/{3}'.format(
        subscription_id,
        resource_group_name,
        network_interface_name,
        name
    )


def request_routing_rule_id(subscription_id, resource_group_name, appgateway_name, name):
    """Generate the id for a request routing rule in an application gateway"""
    return '/subscriptions/{0}/resourceGroups/{1}/providers/Microsoft.Network/applicationGateways/{2}/requestRoutingRules/{3}'.format(
        subscription_id,
        resource_group_name,
        appgateway_name,
        name
    )


def rewrite_rule_set_id(subscription_id, resource_group_name, appgateway_name, name):
    """Generate the id for a rewrite rule set in an application gateway"""
    return '/subscriptions/{0}/resourceGroups/{1}/providers/Microsoft.Network/applicationGateways/{2}/rewriteRuleSets/{3}'.format(
        subscription_id,
        resource_group_name,
        appgateway_name,
        name
    )


def trusted_root_certificate_id(subscription_id, resource_group_name, appgateway_name, name):
    """Generate the id for a trusted root certificate in an application gateway"""
    return '/subscriptions/{0}/resourceGroups/{1}/providers/Microsoft.Network/applicationGateways/{2}/trustedRootCertificates/{3}'.format(
        subscription_id,
        resource_group_name,
        appgateway_name,
        name
    )


def compare_dicts(old_params, new_params, param_name):
    """Compare two dictionaries using recursive_diff method and assuming that null values coming from yaml input
    are acting like absent values"""
    oldd = old_params.get(param_name, {})
    newd = new_params.get(param_name, {})

    if oldd == {} and newd == {}:
        return True

    diffs = recursive_diff(oldd, newd)
    if diffs is None:
        return True
    else:
        actual_diffs = diffs[1]
        return all(value is None or not value for value in actual_diffs.values())


def compare_arrays(old_params, new_params, param_name):
    '''Compare two arrays, including any nested properties on elements.'''
    old = old_params.get(param_name, [])
    new = new_params.get(param_name, [])

    if old == [] and new == []:
        return True

    oldd = array_to_dict(old)
    newd = array_to_dict(new)

    newd = dict_merge(oldd, newd)
    return newd == oldd


def array_to_dict(array):
    '''Converts list object to dictionary object, including any nested properties on elements.'''
    new = {}
    for index, item in enumerate(array):
        new[index] = deepcopy(item)
        if isinstance(item, dict):
            for nested in item:
                if isinstance(item[nested], list):
                    new[index][nested] = array_to_dict(item[nested])
    return new

def object_assign_original(old_params, new_params, param_name, index_name = 'name'):
    old = old_params.get(param_name) or []
    new = new_params.get(param_name) or []
    newArray = []
    newvalues = {}
    for item in new:
        newvalues[item[index_name]] = item
    for item in old:
        if not item[index_name] in newvalues:
            newArray.append(item)
        else:
            newArray.append(newvalues.pop(item[index_name]))
    for key in newvalues:
        newArray.append(newvalues[key])
    new_params[param_name] = newArray


def main():
    """Main execution"""
    AzureRMApplicationGateways()


if __name__ == '__main__':
    main()<|MERGE_RESOLUTION|>--- conflicted
+++ resolved
@@ -1721,15 +1721,11 @@
                         if suites is not None:
                             for i in range(len(suites)):
                                 suites[i] = suites[i].upper()
-<<<<<<< HEAD
-                    self.parameters[key] = ev
-=======
                     for prop_name in ['policy_name', 'min_protocol_version', 'disabled_ssl_protocols', 'cipher_suites']:
                         if prop_name in ev and ev[prop_name] is None:
                             # delete unspecified properties for clean comparison
                             del ev[prop_name]
                     self.parameters["ssl_policy"] = ev
->>>>>>> fdae081a
                 elif key == "gateway_ip_configurations":
                     ev = deepcopy(kwargs[key])
                     for i in range(len(ev)):
@@ -1792,8 +1788,8 @@
                         else:
                             del item['path_rules']
                     self.parameters["redirect_configurations"] = ev
-                elif key == "rewrite_rule_sets":
-                    ev = kwargs[key]
+                elif key == "frontend_ip_configurations":
+                    ev = deepcopy(kwargs[key])
                     for i in range(len(ev)):
                         ev2 = ev[i]['rewrite_rules']
                         for j in range(len(ev2)):
