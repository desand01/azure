#!/usr/bin/python
#
# Copyright (c) Ansible Project
# GNU General Public License v3.0+ (see COPYING or https://www.gnu.org/licenses/gpl-3.0.txt)

from __future__ import absolute_import, division, print_function
__metaclass__ = type


DOCUMENTATION = '''
---
module: azure_rm_deployment

version_added: "0.1.0"

short_description: Create or destroy Azure Resource Manager template deployments

description:
    - Create or destroy Azure Resource Manager template deployments via the Azure SDK for Python.
    - You can find some quick start templates in GitHub here U(https://github.com/azure/azure-quickstart-templates).
    - For more information on Azure Resource Manager templates see U(https://azure.microsoft.com/en-us/documentation/articles/resource-group-template-deploy/).

options:
  resource_group:
    description:
        - The resource group name to use or create to host the deployed template.
    required: true
    aliases:
        - resource_group_name
  name:
    description:
        - The name of the deployment to be tracked in the resource group deployment history.
        - Re-using a deployment name will overwrite the previous value in the resource group's deployment history.
    default: ansible-arm
    aliases:
        - deployment_name
  location:
    description:
        - The geo-locations in which the resource group will be located.
    default: westus
  deployment_mode:
    description:
        - In incremental mode, resources are deployed without deleting existing resources that are not included in the template.
        - In complete mode resources are deployed and existing resources in the resource group not included in the template are deleted.
    default: incremental
    choices:
        - complete
        - incremental
  template:
    description:
        - A hash containing the templates inline. This parameter is mutually exclusive with I(template_link).
        - Either I(template) or I(template_link) is required if I(state=present).
    type: dict
  template_link:
    description:
        - Uri of file containing the template body. This parameter is mutually exclusive with I(template).
        - Either I(template) or I(template_link) is required if I(state=present).
  parameters:
    description:
        - A hash of all the required template variables for the deployment template. This parameter is mutually exclusive with I(parameters_link).
        - Either I(parameters_link) or I(parameters) is required if I(state=present).
    type: dict
  parameters_link:
    description:
        - Uri of file containing the parameters body. This parameter is mutually exclusive with I(parameters).
        - Either I(parameters_link) or I(parameters) is required if I(state=present).
  wait_for_deployment_completion:
    description:
        - Whether or not to block until the deployment has completed.
    type: bool
    default: 'yes'
  wait_for_deployment_polling_period:
    description:
        - Time (in seconds) to wait between polls when waiting for deployment completion.
    default: 10
  state:
    description:
        - If I(state=present), template will be created.
        - If I(state=present) and deployment exists, it will be updated.
        - If I(state=absent), the resource group will be removed.
    default: present
    choices:
        - present
        - absent

extends_documentation_fragment:
    - azure.azcollection.azure
    - azure.azcollection.azure_tags

author:
    - David Justice (@devigned)
    - Laurent Mazuel (@lmazuel)
    - Andre Price (@obsoleted)

'''

EXAMPLES = '''
# Destroy a template deployment
- name: Destroy Azure Deploy
  azure_rm_deployment:
    resource_group: myResourceGroup
    name: myDeployment
    state: absent

# Create or update a template deployment based on uris using parameter and template links
- name: Create Azure Deploy
  azure_rm_deployment:
    resource_group: myResourceGroup
    name: myDeployment
    template_link: 'https://raw.githubusercontent.com/Azure/azure-quickstart-templates/master/101-vm-simple-linux/azuredeploy.json'
    parameters_link: 'https://raw.githubusercontent.com/Azure/azure-quickstart-templates/master/101-vm-simple-linux/azuredeploy.parameters.json'

# Create or update a template deployment based on a uri to the template and parameters specified inline.
# This deploys a VM with SSH support for a given public key, then stores the result in 'azure_vms'. The result is then
# used to create a new host group. This host group is then used to wait for each instance to respond to the public IP SSH.

- name: Create Azure Deploy
  azure_rm_deployment:
    resource_group: myResourceGroup
    name: myDeployment
    parameters:
      newStorageAccountName:
        value: devopsclestorage1
      adminUsername:
        value: devopscle
      dnsNameForPublicIP:
        value: devopscleazure
      location:
        value: West US
      vmSize:
        value: Standard_A2
      vmName:
        value: ansibleSshVm
      sshKeyData:
        value: YOUR_SSH_PUBLIC_KEY
    template_link: 'https://raw.githubusercontent.com/Azure/azure-quickstart-templates/master/101-vm-sshkey/azuredeploy.json'
  register: azure
- name: Add new instance to host group
  add_host:
    hostname: "{{ item['ips'][0].public_ip }}"
    groupname: azure_vms
  loop: "{{ azure.deployment.instances }}"

# Deploy an Azure WebApp running a hello world'ish node app
- name: Create Azure WebApp Deployment at http://devopscleweb.azurewebsites.net/hello.js
  azure_rm_deployment:
    resource_group: myResourceGroup
    name: myDeployment
    parameters:
      repoURL:
        value: 'https://github.com/devigned/az-roadshow-oss.git'
      siteName:
        value: devopscleweb
      hostingPlanName:
        value: someplan
      siteLocation:
        value: westus
      sku:
        value: Standard
    template_link: 'https://raw.githubusercontent.com/azure/azure-quickstart-templates/master/201-web-app-github-deploy/azuredeploy.json'

# Create or update a template deployment based on an inline template and parameters
- name: Create Azure Deploy
  azure_rm_deployment:
    resource_group: myResourceGroup
    name: myDeployment
    template:
      $schema: "https://schema.management.azure.com/schemas/2015-01-01/deploymentTemplate.json#"
      contentVersion: "1.0.0.0"
      parameters:
        newStorageAccountName:
          type: "string"
          metadata:
            description: "Unique DNS Name for the Storage Account where the Virtual Machine's disks will be placed."
        adminUsername:
          type: "string"
          metadata:
            description: "User name for the Virtual Machine."
        adminPassword:
          type: "securestring"
          metadata:
            description: "Password for the Virtual Machine."
        dnsNameForPublicIP:
          type: "string"
          metadata:
            description: "Unique DNS Name for the Public IP used to access the Virtual Machine."
        ubuntuOSVersion:
          type: "string"
          defaultValue: "14.04.2-LTS"
          allowedValues:
            - "12.04.5-LTS"
            - "14.04.2-LTS"
            - "15.04"
          metadata:
            description: >
                         The Ubuntu version for the VM. This will pick a fully patched image of this given Ubuntu version.
                         Allowed values: 12.04.5-LTS, 14.04.2-LTS, 15.04."
      variables:
        location: "West US"
        imagePublisher: "Canonical"
        imageOffer: "UbuntuServer"
        OSDiskName: "osdiskforlinuxsimple"
        nicName: "myVMNic"
        addressPrefix: "192.0.2.0/24"
        subnetName: "Subnet"
        subnetPrefix: "10.0.0.0/24"
        storageAccountType: "Standard_LRS"
        publicIPAddressName: "myPublicIP"
        publicIPAddressType: "Dynamic"
        vmStorageAccountContainerName: "vhds"
        vmName: "MyUbuntuVM"
        vmSize: "Standard_D1"
        virtualNetworkName: "MyVNET"
        vnetID: "[resourceId('Microsoft.Network/virtualNetworks',variables('virtualNetworkName'))]"
        subnetRef: "[concat(variables('vnetID'),'/subnets/',variables('subnetName'))]"
      resources:
        - type: "Microsoft.Storage/storageAccounts"
          name: "[parameters('newStorageAccountName')]"
          apiVersion: "2015-05-01-preview"
          location: "[variables('location')]"
          properties:
            accountType: "[variables('storageAccountType')]"
        - apiVersion: "2015-05-01-preview"
          type: "Microsoft.Network/publicIPAddresses"
          name: "[variables('publicIPAddressName')]"
          location: "[variables('location')]"
          properties:
            publicIPAllocationMethod: "[variables('publicIPAddressType')]"
            dnsSettings:
              domainNameLabel: "[parameters('dnsNameForPublicIP')]"
        - type: "Microsoft.Network/virtualNetworks"
          apiVersion: "2015-05-01-preview"
          name: "[variables('virtualNetworkName')]"
          location: "[variables('location')]"
          properties:
            addressSpace:
              addressPrefixes:
                - "[variables('addressPrefix')]"
            subnets:
              -
                name: "[variables('subnetName')]"
                properties:
                  addressPrefix: "[variables('subnetPrefix')]"
        - type: "Microsoft.Network/networkInterfaces"
          apiVersion: "2015-05-01-preview"
          name: "[variables('nicName')]"
          location: "[variables('location')]"
          dependsOn:
            - "[concat('Microsoft.Network/publicIPAddresses/', variables('publicIPAddressName'))]"
            - "[concat('Microsoft.Network/virtualNetworks/', variables('virtualNetworkName'))]"
          properties:
            ipConfigurations:
              -
                name: "ipconfig1"
                properties:
                  privateIPAllocationMethod: "Dynamic"
                  publicIPAddress:
                    id: "[resourceId('Microsoft.Network/publicIPAddresses',variables('publicIPAddressName'))]"
                  subnet:
                    id: "[variables('subnetRef')]"
        - type: "Microsoft.Compute/virtualMachines"
          apiVersion: "2015-06-15"
          name: "[variables('vmName')]"
          location: "[variables('location')]"
          dependsOn:
            - "[concat('Microsoft.Storage/storageAccounts/', parameters('newStorageAccountName'))]"
            - "[concat('Microsoft.Network/networkInterfaces/', variables('nicName'))]"
          properties:
            hardwareProfile:
              vmSize: "[variables('vmSize')]"
            osProfile:
              computername: "[variables('vmName')]"
              adminUsername: "[parameters('adminUsername')]"
              adminPassword: "[parameters('adminPassword')]"
            storageProfile:
              imageReference:
                publisher: "[variables('imagePublisher')]"
                offer: "[variables('imageOffer')]"
                sku: "[parameters('ubuntuOSVersion')]"
                version: "latest"
              osDisk:
                name: "osdisk"
                vhd:
                  uri: >
                       [concat('http://',parameters('newStorageAccountName'),'.blob.core.windows.net/',variables('vmStorageAccountContainerName'),'/',
                       variables('OSDiskName'),'.vhd')]
                caching: "ReadWrite"
                createOption: "FromImage"
            networkProfile:
              networkInterfaces:
                -
                  id: "[resourceId('Microsoft.Network/networkInterfaces',variables('nicName'))]"
            diagnosticsProfile:
              bootDiagnostics:
                enabled: "true"
                storageUri: "[concat('http://',parameters('newStorageAccountName'),'.blob.core.windows.net')]"
    parameters:
      newStorageAccountName:
        value: devopsclestorage
      adminUsername:
        value: devopscle
      adminPassword:
        value: Password1!
      dnsNameForPublicIP:
        value: devopscleazure
'''

RETURN = '''
deployment:
    description: Deployment details.
    type: complex
    returned: always
    contains:
        group_name:
            description:
                - Name of the resource group.
            type: str
            returned: always
            sample: myResourceGroup
        id:
            description:
                - The Azure ID of the deployment.
            type: str
            returned: always
            sample: "/subscriptions/xxxxxxxx-xxxx-xxxx-xxxx-xxxxxxxxxxxx/resourceGroups/myResourceGroup/providers/Microsoft.Resources/deployments/myD
                     eployment"
        instances:
            description:
                - Provides the public IP addresses for each VM instance.
            type: list
            returned: always
            contains:
                ips:
                    description:
                        - List of Public IP addresses.
                    type: list
                    returned: always
                    contains:
                        dns_settings:
                            description:
                                - DNS Settings.
                            type: complex
                            returned: always
                            contains:
                                domain_name_label:
                                    description:
                                        - Domain Name Label.
                                    type: str
                                    returned: always
                                    sample: myvirtualmachine
                                fqdn:
                                    description:
                                        - Fully Qualified Domain Name.
                                    type: str
                                    returned: always
                                    sample: myvirtualmachine.eastus2.cloudapp.azure.com
                        id:
                            description:
                                - Public IP resource id.
                            returned: always
                            type: str
                            sample: "/subscriptions/xxxxxxxx-xxxx-xxxx-xxxx-xxxxxxxxxxxx/resourceGroups/myResourceGroup/providers/Microsoft.Network/p
                                     ublicIPAddresses/myPublicIP"
                        name:
                            description:
                                -  Public IP resource name.
                            returned: always
                            type: str
                            sample: myPublicIP
                        public_ip:
                            description:
                                - Public IP address value.
                            returned: always
                            type: str
                            sample: 104.209.244.123
                        public_ip_allocation_method:
                            description:
                                - Public IP allocation method.
                            returned: always
                            type: str
                            sample: Dynamic
                vm_name:
                    description:
                        - Virtual machine name.
                    returned: always
                    type: str
                    sample: myvirtualmachine
        name:
          description:
              - Name of the deployment.
          type: str
          returned: always
          sample: myDeployment
        outputs:
          description:
              - Dictionary of outputs received from the deployment.
          type: complex
          returned: always
          sample: { "hostname": { "type": "String", "value": "myvirtualmachine.eastus2.cloudapp.azure.com" } }
'''

import time

try:
    from azure.common.credentials import ServicePrincipalCredentials
    import time
    import yaml
except ImportError as exc:
    IMPORT_ERROR = "Error importing module prerequisites: %s" % exc

try:
    from itertools import chain
    from azure.common.exceptions import CloudError
    from azure.mgmt.resource.resources import ResourceManagementClient
    from azure.mgmt.network import NetworkManagementClient

except ImportError:
    # This is handled in azure_rm_common
    pass

from ansible_collections.azure.azcollection.plugins.module_utils.azure_rm_common import AzureRMModuleBase


class AzureRMDeploymentManager(AzureRMModuleBase):

    def __init__(self):

        self.module_arg_spec = dict(
            resource_group=dict(type='str', required=True, aliases=['resource_group_name']),
            name=dict(type='str', default="ansible-arm", aliases=['deployment_name']),
            state=dict(type='str', default='present', choices=['present', 'absent']),
            template=dict(type='dict', default=None),
            parameters=dict(type='dict', default=None),
            template_link=dict(type='str', default=None),
            parameters_link=dict(type='str', default=None),
            location=dict(type='str', default="westus"),
            deployment_mode=dict(type='str', default='incremental', choices=['complete', 'incremental']),
            wait_for_deployment_completion=dict(type='bool', default=True),
            wait_for_deployment_polling_period=dict(type='int', default=10)
        )

        mutually_exclusive = [('template', 'template_link'),
                              ('parameters', 'parameters_link')]

        self.resource_group = None
        self.state = None
        self.template = None
        self.parameters = None
        self.template_link = None
        self.parameters_link = None
        self.location = None
        self.deployment_mode = None
        self.name = None
        self.wait_for_deployment_completion = None
        self.wait_for_deployment_polling_period = None
        self.tags = None
        self.append_tags = None

        self.results = dict(
            deployment=dict(),
            changed=False,
            msg=""
        )

        super(AzureRMDeploymentManager, self).__init__(derived_arg_spec=self.module_arg_spec,
                                                       mutually_exclusive=mutually_exclusive,
                                                       supports_check_mode=False)

    def exec_module(self, **kwargs):

        for key in list(self.module_arg_spec.keys()) + ['append_tags', 'tags']:
            setattr(self, key, kwargs[key])

        if self.state == 'present':
            deployment = self.deploy_template()
            if deployment is None:
                self.results['deployment'] = dict(
                    name=self.name,
                    group_name=self.resource_group,
                    id=None,
                    outputs=None,
                    instances=None
                )
            else:
                self.results['deployment'] = dict(
                    name=deployment.name,
                    group_name=self.resource_group,
                    id=deployment.id,
                    outputs=deployment.properties.outputs,
                    instances=self._get_instances(deployment)
                )

            self.results['changed'] = True
            self.results['msg'] = 'deployment succeeded'
        else:
            try:
                if self.get_resource_group(self.resource_group):
                    self.destroy_resource_group()
                    self.results['changed'] = True
                    self.results['msg'] = "deployment deleted"
            except CloudError:
                # resource group does not exist
                pass

        return self.results

    def deploy_template(self):
        """
        Deploy the targeted template and parameters
        :param module: Ansible module containing the validated configuration for the deployment template
        :param client: resource management client for azure
        :param conn_info: connection info needed
        :return:
        """

        deploy_parameter = self.rm_models.DeploymentProperties(mode=self.deployment_mode)
        if not self.parameters_link:
            deploy_parameter.parameters = self.parameters
        else:
            deploy_parameter.parameters_link = self.rm_models.ParametersLink(
                uri=self.parameters_link
            )
        if not self.template_link:
            deploy_parameter.template = self.template
        else:
            deploy_parameter.template_link = self.rm_models.TemplateLink(
                uri=self.template_link
            )

<<<<<<< HEAD
=======
        try:
            # fetch the RG directly (instead of using the base helper) since we don't want to exit if it's missing
            rg = self.rm_client.resource_groups.get(self.resource_group)
            if rg.tags:
                update_tags, self.tags = self.update_tags(rg.tags)
        except CloudError:
            # resource group does not exist
            pass

        params = self.rm_models.ResourceGroup(location=self.location, tags=self.tags)

        try:
            self.rm_client.resource_groups.create_or_update(self.resource_group, params)
        except CloudError as exc:
            self.fail("Resource group create_or_update failed with status code: %s and message: %s" %
                      (exc.status_code, exc.message))
>>>>>>> 765e82d5
        try:
            result = self.rm_client.deployments.create_or_update(self.resource_group,
                                                                 self.name,
                                                                 deploy_parameter)

            deployment_result = None
            if self.wait_for_deployment_completion:
                deployment_result = self.get_poller_result(result)
                while deployment_result.properties is None or deployment_result.properties.provisioning_state not in ['Canceled', 'Failed', 'Deleted',
                                                                                                                      'Succeeded']:
                    time.sleep(self.wait_for_deployment_polling_period)
                    deployment_result = self.rm_client.deployments.get(self.resource_group, self.name)
        except CloudError as exc:
            failed_deployment_operations = self._get_failed_deployment_operations(self.name)
            self.log("Deployment failed %s: %s" % (exc.status_code, exc.message))
            error_msg = self._error_msg_from_cloud_error(exc)
            self.fail(error_msg, failed_deployment_operations=failed_deployment_operations)

        if self.wait_for_deployment_completion and deployment_result.properties.provisioning_state != 'Succeeded':
            self.log("provisioning state: %s" % deployment_result.properties.provisioning_state)
            failed_deployment_operations = self._get_failed_deployment_operations(self.name)
            self.fail('Deployment failed. Deployment id: %s' % deployment_result.id,
                      failed_deployment_operations=failed_deployment_operations)

        return deployment_result

    def destroy_resource_group(self):
        """
        Destroy the targeted resource group
        """
        try:
            result = self.rm_client.resource_groups.delete(self.resource_group)
            result.wait()  # Blocking wait till the delete is finished
        except CloudError as e:
            if e.status_code == 404 or e.status_code == 204:
                return
            else:
                self.fail("Delete resource group and deploy failed with status code: %s and message: %s" %
                          (e.status_code, e.message))

    def _get_failed_nested_operations(self, current_operations):
        new_operations = []
        for operation in current_operations:
            if operation.properties.provisioning_state == 'Failed':
                new_operations.append(operation)
                if operation.properties.target_resource and \
                   'Microsoft.Resources/deployments' in operation.properties.target_resource.id:
                    nested_deployment = operation.properties.target_resource.resource_name
                    try:
                        nested_operations = self.rm_client.deployment_operations.list(self.resource_group,
                                                                                      nested_deployment)
                    except CloudError as exc:
                        self.fail("List nested deployment operations failed with status code: %s and message: %s" %
                                  (exc.status_code, exc.message))
                    new_nested_operations = self._get_failed_nested_operations(nested_operations)
                    new_operations += new_nested_operations
        return new_operations

    def _get_failed_deployment_operations(self, name):
        results = []
        # time.sleep(15) # there is a race condition between when we ask for deployment status and when the
        #               # status is available.

        try:
            operations = self.rm_client.deployment_operations.list(self.resource_group, name)
        except CloudError as exc:
            self.fail("Get deployment failed with status code: %s and message: %s" %
                      (exc.status_code, exc.message))
        try:
            results = [
                dict(
                    id=op.id,
                    operation_id=op.operation_id,
                    status_code=op.properties.status_code,
                    status_message=op.properties.status_message,
                    target_resource=dict(
                        id=op.properties.target_resource.id,
                        resource_name=op.properties.target_resource.resource_name,
                        resource_type=op.properties.target_resource.resource_type
                    ) if op.properties.target_resource else None,
                    provisioning_state=op.properties.provisioning_state,
                )
                for op in self._get_failed_nested_operations(operations)
            ]
        except Exception:
            # If we fail here, the original error gets lost and user receives wrong error message/stacktrace
            pass
        self.log(dict(failed_deployment_operations=results), pretty_print=True)
        return results

    def _get_instances(self, deployment):
        dep_tree = self._build_hierarchy(deployment.properties.dependencies)
        vms = self._get_dependencies(dep_tree, resource_type="Microsoft.Compute/virtualMachines")
        vms_and_nics = [(vm, self._get_dependencies(vm['children'], "Microsoft.Network/networkInterfaces"))
                        for vm in vms]
        vms_and_ips = [(vm['dep'], self._nic_to_public_ips_instance(nics))
                       for vm, nics in vms_and_nics]
        return [dict(vm_name=vm.resource_name, ips=[self._get_ip_dict(ip)
                                                    for ip in ips]) for vm, ips in vms_and_ips if len(ips) > 0]

    def _get_dependencies(self, dep_tree, resource_type):
        matches = [value for value in dep_tree.values() if value['dep'].resource_type == resource_type]
        for child_tree in [value['children'] for value in dep_tree.values()]:
            matches += self._get_dependencies(child_tree, resource_type)
        return matches

    def _build_hierarchy(self, dependencies, tree=None):
        tree = dict(top=True) if tree is None else tree
        for dep in dependencies:
            if dep.resource_name not in tree:
                tree[dep.resource_name] = dict(dep=dep, children=dict())
            if isinstance(dep, self.rm_models.Dependency) and dep.depends_on is not None and len(dep.depends_on) > 0:
                self._build_hierarchy(dep.depends_on, tree[dep.resource_name]['children'])

        if 'top' in tree:
            tree.pop('top', None)
            keys = list(tree.keys())
            for key1 in keys:
                for key2 in keys:
                    if key2 in tree and key1 in tree[key2]['children'] and key1 in tree:
                        tree[key2]['children'][key1] = tree[key1]
                        tree.pop(key1)
        return tree

    def _get_ip_dict(self, ip):
        ip_dict = dict(name=ip.name,
                       id=ip.id,
                       public_ip=ip.ip_address,
                       public_ip_allocation_method=str(ip.public_ip_allocation_method)
                       )
        if ip.dns_settings:
            ip_dict['dns_settings'] = {
                'domain_name_label': ip.dns_settings.domain_name_label,
                'fqdn': ip.dns_settings.fqdn
            }
        return ip_dict

    def _nic_to_public_ips_instance(self, nics):
        return [self.network_client.public_ip_addresses.get(public_ip_id.split('/')[4], public_ip_id.split('/')[-1])
                for nic_obj in (self.network_client.network_interfaces.get(self.resource_group,
                                                                           nic['dep'].resource_name) for nic in nics)
                for public_ip_id in [ip_conf_instance.public_ip_address.id
                                     for ip_conf_instance in nic_obj.ip_configurations
                                     if ip_conf_instance.public_ip_address]]

    def _error_msg_from_cloud_error(self, exc):
        msg = ''
        status_code = str(exc.status_code)
        if status_code.startswith('2'):
            msg = 'Deployment failed: {0}'.format(exc.message)
        else:
            msg = 'Deployment failed with status code: {0} and message: {1}'.format(status_code, exc.message)
        return msg


def main():
    AzureRMDeploymentManager()


if __name__ == '__main__':
    main()<|MERGE_RESOLUTION|>--- conflicted
+++ resolved
@@ -527,8 +527,6 @@
                 uri=self.template_link
             )
 
-<<<<<<< HEAD
-=======
         try:
             # fetch the RG directly (instead of using the base helper) since we don't want to exit if it's missing
             rg = self.rm_client.resource_groups.get(self.resource_group)
@@ -545,7 +543,6 @@
         except CloudError as exc:
             self.fail("Resource group create_or_update failed with status code: %s and message: %s" %
                       (exc.status_code, exc.message))
->>>>>>> 765e82d5
         try:
             result = self.rm_client.deployments.create_or_update(self.resource_group,
                                                                  self.name,
